import Event from '../../../src/events.js';
import Demuxer from '../../../src/demux/demuxer.js';

const sinon = require('sinon');

describe('Demuxer tests', function () {
  it('Demuxer constructor no worker', function () {
    let config = { enableWorker: false }; // Option debug : true crashes mocha
    let hls = {
      trigger: function () {},
      config: config
    };
    let id = 'main';
    let demux = new Demuxer(hls, id);

    expect(demux.hls).to.equal(hls, 'Hls object created');
    expect(demux.id).to.equal(id, 'Id has been set up');
    expect(demux.observer.trigger).to.exist;
    expect(demux.observer.off).to.exist;
    expect(demux.demuxer).to.exist;
  });

  it('Demuxer constructor with worker', function () {
    let config = { enableWorker: true }; // Option debug : true crashes mocha
    let hls = {
      trigger: function () {},
      config: config
    };
    let id = 'main';
    let demux = new Demuxer(hls, id);

    expect(demux.hls).to.equal(hls, 'Hls object created');
    expect(demux.id).to.equal(id, 'Id has been set up');

    expect(demux.observer.trigger).to.exist;
    expect(demux.observer.off).to.exist;
    expect(demux.w).to.exist;
  });

  it('Destroy demuxer worker', function () {
    let config = { enableWorker: true }; // Option debug : true crashes mocha
    let hls = {
      trigger: function () {},
      config: config
    };
    let id = 'main';
    let demux = new Demuxer(hls, id);
    demux.destroy();

    expect(demux.observer).to.not.exist;
    expect(demux.demuxer).to.not.exist;
    expect(demux.w).to.not.exist;
  });

  it('Destroy demuxer no worker', function () {
    let config = { enableWorker: false }; // Option debug : true crashes mocha
    let hls = {
      trigger: function () {},
      config: config
    };
    let id = 'main';
    let demux = new Demuxer(hls, id);
    demux.destroy();

    expect(demux.observer).to.not.exist;
    expect(demux.demuxer).to.not.exist;
    expect(demux.w).to.not.exist;
  });

  it('Push data to demuxer with worker', function () {
    let config = { enableWorker: true }; // Option debug : true crashes mocha
    let hls = {
      trigger: function () {},
      config: config
    };
    let id = 'main';
    let demux = new Demuxer(hls, id);
    let currentFrag = {
      cc: 100,
      sn: 5,
      level: 1
    };
    // Config for push
    demux.frag = currentFrag;

    let newFrag = {
      decryptdata: {},
      cc: 100,
      sn: 6,
      level: 1,
<<<<<<< HEAD
      startDTS: 1000,
      startPTS: 1000,
      start: undefined
=======
      startPTS: 1000
>>>>>>> 85f5cc9b
    };
    let data = new ArrayBuffer(8),
      initSegment = {},
      audioCodec = {},
      videoCodec = {},
      duration = {},
      accurateTimeOffset = {},
      defaultInitPTS = {};

    let stub = sinon.stub(demux.w, 'postMessage').callsFake(function (obj1, obj2) {
      expect(obj1.cmd).to.equal('demux', 'cmd');
      expect(obj1.data).to.equal(data, 'data');
      expect(obj1.decryptdata).to.equal(newFrag.decryptdata, 'decryptdata');
      expect(obj1.initSegment).to.equal(initSegment, 'initSegment');
      expect(obj1.audioCodec).to.equal(audioCodec, 'audioCodec');
      expect(obj1.videoCodec).to.equal(videoCodec, 'videoCodec');
<<<<<<< HEAD
      expect(obj1.timeOffset).to.equal(newFrag.startDTS, 'timeOffset');
=======
      expect(obj1.timeOffset).to.equal(newFrag.startPTS, 'timeOffset');
>>>>>>> 85f5cc9b
      expect(obj1.discontinuity).to.be.false;
      expect(obj1.trackSwitch).to.be.false;
      expect(obj1.contiguous).to.be.true;
      expect(obj1.duration).to.equal(duration, 'duration');
      expect(obj1.defaultInitPTS).to.equal(defaultInitPTS, 'defaultInitPTS');
      expect(obj2[0]).to.equal(data, 'ArrayBuffer');
    });

    demux.push(data, initSegment, audioCodec, videoCodec, newFrag, duration, accurateTimeOffset, defaultInitPTS);

    expect(stub).to.have.been.calledOnce;
  });

  it('Push data to demuxer with no worker', function () {
    let config = { enableWorker: false }; // Option debug : true crashes mocha
    let hls = {
      trigger: function () {},
      config: config
    };
    let id = 'main';
    let demux = new Demuxer(hls, id);
    let currentFrag = {
      cc: 100,
      sn: 5,
      level: 1
    };
    // Config for push
    demux.frag = currentFrag;

    let newFrag = {
      decryptdata: {},
      cc: 200,
      sn: 5,
      level: 2,
      start: 1000
    };
    let data = {},
      initSegment = {},
      audioCodec = {},
      videoCodec = {},
      duration = {},
      accurateTimeOffset = {},
      defaultInitPTS = {};

    let stub = sinon.stub(demux.demuxer, 'push').callsFake(function (obj1, obj2, obj3, obj4, obj5, obj6, obj7, obj8, obj9, obj10, obj11, obj12) {
      expect(obj1).to.equal(data);
      expect(obj2).to.equal(newFrag.decryptdata);
      expect(obj3).to.equal(initSegment);
      expect(obj4).to.equal(audioCodec);
      expect(obj5).to.equal(videoCodec);
      expect(obj6).to.equal(newFrag.start);
      expect(obj7).to.be.true;
      expect(obj8).to.be.true;
      expect(obj9).to.be.false;
      expect(obj10).to.equal(duration);
      expect(obj11).to.equal(accurateTimeOffset);
      expect(obj12).to.equal(defaultInitPTS);
    });

    demux.push(data, initSegment, audioCodec, videoCodec, newFrag, duration, accurateTimeOffset, defaultInitPTS);
    expect(stub).to.have.been.calledWith(data, newFrag.decryptdata, initSegment, audioCodec, videoCodec, newFrag.start, true, true, false, duration, accurateTimeOffset, defaultInitPTS);
  });

  it('Sent worker generic message', function () {
    let config = { enableWorker: true }; // Option debug : true crashes mocha
    let hls = {
      trigger: function (event, data) {},
      config: config
    };
    let id = 'main';
    let demux = new Demuxer(hls, id);
    demux.frag = {};

    let evt = {
      data: {
        event: {},
        data: {}
      }
    };

    hls.trigger = function (event, data) {
      expect(event).to.equal(evt.data.event);
      expect(data).to.equal(evt.data.data);
      expect(demux.frag).to.equal(evt.data.data.frag);
      expect(id).to.equal(evt.data.data.id);
    };

    demux.onWorkerMessage(evt);
  });

  it('Sent worker message type main', function () {
    let config = { enableWorker: true }; // Option debug : true crashes mocha
    let hls = {
      trigger: function (event, data) {},
      config: config
    };
    let id = 'main';
    let demux = new Demuxer(hls, id);

    let evt = {
      data: {
        event: 'init',
        data: {}
      }
    };

    let spy = sinon.spy(window.URL, 'revokeObjectURL');

    demux.onWorkerMessage(evt);

    expect(spy).to.have.been.calledOnce;
  });

  it('Sent worker message FRAG_PARSING_DATA', function () {
    let config = { enableWorker: true }; // Option debug : true crashes mocha
    let hls = {
      trigger: function () {},
      config: config
    };
    let id = 'main';
    let demux = new Demuxer(hls, id);

    let evt = {
      data: {
        event: Event.FRAG_PARSING_DATA,
        data: {},
        data1: {},
        data2: {}
      }
    };

    demux.onWorkerMessage(evt);

    expect(evt.data.data.data1).to.exist;
    expect(evt.data.data.data2).to.exist;
  });
});<|MERGE_RESOLUTION|>--- conflicted
+++ resolved
@@ -88,13 +88,9 @@
       cc: 100,
       sn: 6,
       level: 1,
-<<<<<<< HEAD
       startDTS: 1000,
       startPTS: 1000,
       start: undefined
-=======
-      startPTS: 1000
->>>>>>> 85f5cc9b
     };
     let data = new ArrayBuffer(8),
       initSegment = {},
@@ -111,11 +107,7 @@
       expect(obj1.initSegment).to.equal(initSegment, 'initSegment');
       expect(obj1.audioCodec).to.equal(audioCodec, 'audioCodec');
       expect(obj1.videoCodec).to.equal(videoCodec, 'videoCodec');
-<<<<<<< HEAD
-      expect(obj1.timeOffset).to.equal(newFrag.startDTS, 'timeOffset');
-=======
       expect(obj1.timeOffset).to.equal(newFrag.startPTS, 'timeOffset');
->>>>>>> 85f5cc9b
       expect(obj1.discontinuity).to.be.false;
       expect(obj1.trackSwitch).to.be.false;
       expect(obj1.contiguous).to.be.true;
