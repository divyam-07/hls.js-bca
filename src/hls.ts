--- conflicted
+++ resolved
@@ -586,21 +586,6 @@
 
   /**
    * get time to first byte estimate
-<<<<<<< HEAD
-   * @type {number}
-   */
-  get ttfbEstimate(): number {
-    const { bwEstimator } = this.abrController;
-    if (!bwEstimator) {
-      return NaN;
-    }
-    return bwEstimator.getEstimateTTFB();
-  }
-
-  /**
-   * Capping/max level value that should be used by automatic level selection algorithm (`ABRController`)
-=======
->>>>>>> b0d908b2
    * @type {number}
    */
   get ttfbEstimate(): number {
