/*
 * subtitle track controller
*/

import Event from '../events';
import EventHandler from '../event-handler';
import { logger } from '../utils/logger';

function filterSubtitleTracks (textTrackList) {
  let tracks = [];
  for (let i = 0; i < textTrackList.length; i++) {
<<<<<<< HEAD
    const track = textTrackList[i];
    // Edge adds a track without a label; we don't want to use it
    if (track.kind === 'subtitles' && track.label)
=======
    if (textTrackList[i].kind === 'subtitles') {
>>>>>>> c721b7ee
      tracks.push(textTrackList[i]);
    }
  }
  return tracks;
}

class SubtitleTrackController extends EventHandler {
  constructor (hls) {
    super(hls,
      Event.MEDIA_ATTACHED,
      Event.MEDIA_DETACHING,
      Event.MANIFEST_LOADING,
      Event.MANIFEST_LOADED,
      Event.SUBTITLE_TRACK_LOADED);
    this.tracks = [];
    this.trackId = -1;
    this.media = null;

    /**
     * @member {boolean} subtitleDisplay Enable/disable subtitle display rendering
     */
    this.subtitleDisplay = true;
  }

  _onTextTracksChanged () {
    // Media is undefined when switching streams via loadSource()
<<<<<<< HEAD
    if (!this.media || !this.hls.config.renderNatively)
=======
    if (!this.media) {
>>>>>>> c721b7ee
      return;
    }

    let trackId = -1;
    let tracks = filterSubtitleTracks(this.media.textTracks);
    for (let id = 0; id < tracks.length; id++) {
      if (tracks[id].mode === 'hidden') {
        // Do not break in case there is a following track with showing.
        trackId = id;
      } else if (tracks[id].mode === 'showing') {
        trackId = id;
        break;
      }
    }

    // Setting current subtitleTrack will invoke code.
    this.subtitleTrack = trackId;
  }

  destroy () {
    EventHandler.prototype.destroy.call(this);
  }

  // Listen for subtitle track change, then extract the current track ID.
  onMediaAttached (data) {
    this.media = data.media;
    if (!this.media) {
      return;
    }

    if (this.queuedDefaultTrack) {
      this.subtitleTrack = this.queuedDefaultTrack;
      delete this.queuedDefaultTrack;
    }

    this.trackChangeListener = this._onTextTracksChanged.bind(this);

    this.useTextTrackPolling = !(this.media.textTracks && 'onchange' in this.media.textTracks);
    if (this.useTextTrackPolling) {
      this.subtitlePollingInterval = setInterval(() => {
        this.trackChangeListener();
      }, 500);
    } else {
      this.media.textTracks.addEventListener('change', this.trackChangeListener);
    }
  }

  onMediaDetaching () {
    if (!this.media) {
      return;
    }

    if (this.useTextTrackPolling) {
      clearInterval(this.subtitlePollingInterval);
    } else {
      this.media.textTracks.removeEventListener('change', this.trackChangeListener);
    }

    this.media = null;
  }

  // Reset subtitle tracks on manifest loading
  onManifestLoading () {
    this.tracks = [];
    this.trackId = -1;
  }

  // Fired whenever a new manifest is loaded.
  onManifestLoaded (data) {
    let tracks = data.subtitles || [];
    this.tracks = tracks;
    this.trackId = -1;
    this.hls.trigger(Event.SUBTITLE_TRACKS_UPDATED, { subtitleTracks: tracks });

    // loop through available subtitle tracks and autoselect default if needed
    // TODO: improve selection logic to handle forced, etc
    tracks.forEach(track => {
      if (track.default) {
        // setting this.subtitleTrack will trigger internal logic
        // if media has not been attached yet, it will fail
        // we keep a reference to the default track id
        // and we'll set subtitleTrack when onMediaAttached is triggered
        if (this.media) {
          this.subtitleTrack = track.id;
        } else {
          this.queuedDefaultTrack = track.id;
        }
      }
    });
  }

  // Trigger subtitle track playlist reload.
  onTick () {
    const trackId = this.trackId;
    const subtitleTrack = this.tracks[trackId];
    if (!subtitleTrack) {
      return;
    }

    const details = subtitleTrack.details;
    // check if we need to load playlist for this subtitle Track
<<<<<<< HEAD
    if (!details || details.live === true) {
=======
    if (!details || details.live) {
>>>>>>> c721b7ee
      // track not retrieved yet, or live playlist we need to (re)load it
      logger.log(`(re)loading playlist for subtitle track ${trackId}`);
      this.hls.trigger(Event.SUBTITLE_TRACK_LOADING, { url: subtitleTrack.url, id: trackId });
    }
  }

  onSubtitleTrackLoaded (data) {
    if (data.id < this.tracks.length) {
      logger.log(`subtitle track ${data.id} loaded`);
      this.tracks[data.id].details = data.details;
      // check if current playlist is a live playlist
      if (data.details.live && !this.timer) {
        // if live playlist we will have to reload it periodically
        // set reload period to playlist target duration
        this.timer = setInterval(() => {
          this.onTick();
        }, 1000 * data.details.targetduration, this);
      }
      if (!data.details.live && this.timer) {
        // playlist is not live and timer is armed : stopping it
        this._stopTimer();
      }
    }
  }

  /** get alternate subtitle tracks list from playlist **/
  get subtitleTracks () {
    return this.tracks;
  }

  /** get index of the selected subtitle track (index in subtitle track lists) **/
  get subtitleTrack () {
    return this.trackId;
  }

  /** select a subtitle track, based on its index in subtitle track lists**/
  set subtitleTrack (subtitleTrackId) {
<<<<<<< HEAD
    if (this.trackId !== subtitleTrackId) { // || this.tracks[subtitleTrackId].details === undefined) {
=======
    if (this.trackId !== subtitleTrackId) {
>>>>>>> c721b7ee
      this._toggleTrackModes(subtitleTrackId);
      this.setSubtitleTrackInternal(subtitleTrackId);
    }
  }

  /**
   * This method is responsible for validating the subtitle index and periodically reloading if live.
   * Dispatches the SUBTITLE_TRACK_SWITCH event, which instructs the subtitle-stream-controller to load the selected track.
   * @param newId - The id of the subtitle track to activate.
   */
  setSubtitleTrackInternal (newId) {
    const { hls, tracks } = this;
<<<<<<< HEAD
    if (typeof newId !== 'number' || newId < -1 || newId >= tracks.length)
      return;
=======
    if (typeof newId !== 'number' || newId < -1 || newId >= tracks.length) {
      return;
    }
>>>>>>> c721b7ee

    this._stopTimer();
    this.trackId = newId;
    logger.log(`switching to subtitle track ${newId}`);
    hls.trigger(Event.SUBTITLE_TRACK_SWITCH, { id: newId });
<<<<<<< HEAD
    if (newId === -1)
      return;
=======
    if (newId === -1) {
      return;
    }
>>>>>>> c721b7ee

    // check if we need to load playlist for this subtitle Track
    const subtitleTrack = tracks[newId];
    const details = subtitleTrack.details;
    if (!details || details.live) {
      // track not retrieved yet, or live playlist we need to (re)load it
      logger.log(`(re)loading playlist for subtitle track ${newId}`);
      hls.trigger(Event.SUBTITLE_TRACK_LOADING, { url: subtitleTrack.url, id: newId });
    }
  }

  _stopTimer () {
    if (this.timer) {
      clearInterval(this.timer);
      this.timer = null;
    }
  }

  /**
   * Disables the old subtitleTrack and sets current mode on the next subtitleTrack.
   * This operates on the DOM textTracks.
   * A value of -1 will disable all subtitle tracks.
   * @param newId - The id of the next track to enable
   * @private
   */
  _toggleTrackModes (newId) {
<<<<<<< HEAD
    const { media, hls, subtitleDisplay, trackId } = this;
    if (!media || !hls.config.renderNatively)
      return;
=======
    const { media, subtitleDisplay, trackId } = this;
    if (!media) {
      return;
    }
>>>>>>> c721b7ee

    const textTracks = filterSubtitleTracks(media.textTracks);
    if (newId === -1) {
      [].slice.call(textTracks).forEach(track => {
        track.mode = 'disabled';
      });
    } else {
      const oldTrack = textTracks[trackId];
<<<<<<< HEAD
      if (oldTrack)
        oldTrack.mode = 'disabled';
=======
      if (oldTrack) {
        oldTrack.mode = 'disabled';
      }
    }

    const nextTrack = textTracks[newId];
    if (nextTrack) {
      nextTrack.mode = subtitleDisplay ? 'showing' : 'hidden';
>>>>>>> c721b7ee
    }

    const nextTrack = textTracks[newId];
    if (nextTrack)
      nextTrack.mode = subtitleDisplay ? 'showing' : 'hidden';
  }
}

export default SubtitleTrackController;<|MERGE_RESOLUTION|>--- conflicted
+++ resolved
@@ -9,13 +9,9 @@
 function filterSubtitleTracks (textTrackList) {
   let tracks = [];
   for (let i = 0; i < textTrackList.length; i++) {
-<<<<<<< HEAD
     const track = textTrackList[i];
     // Edge adds a track without a label; we don't want to use it
-    if (track.kind === 'subtitles' && track.label)
-=======
-    if (textTrackList[i].kind === 'subtitles') {
->>>>>>> c721b7ee
+    if (track.kind === 'subtitles' && track.label) {
       tracks.push(textTrackList[i]);
     }
   }
@@ -42,11 +38,7 @@
 
   _onTextTracksChanged () {
     // Media is undefined when switching streams via loadSource()
-<<<<<<< HEAD
-    if (!this.media || !this.hls.config.renderNatively)
-=======
-    if (!this.media) {
->>>>>>> c721b7ee
+    if (!this.media || !this.hls.config.renderNatively) {
       return;
     }
 
@@ -148,11 +140,7 @@
 
     const details = subtitleTrack.details;
     // check if we need to load playlist for this subtitle Track
-<<<<<<< HEAD
-    if (!details || details.live === true) {
-=======
     if (!details || details.live) {
->>>>>>> c721b7ee
       // track not retrieved yet, or live playlist we need to (re)load it
       logger.log(`(re)loading playlist for subtitle track ${trackId}`);
       this.hls.trigger(Event.SUBTITLE_TRACK_LOADING, { url: subtitleTrack.url, id: trackId });
@@ -190,11 +178,7 @@
 
   /** select a subtitle track, based on its index in subtitle track lists**/
   set subtitleTrack (subtitleTrackId) {
-<<<<<<< HEAD
-    if (this.trackId !== subtitleTrackId) { // || this.tracks[subtitleTrackId].details === undefined) {
-=======
     if (this.trackId !== subtitleTrackId) {
->>>>>>> c721b7ee
       this._toggleTrackModes(subtitleTrackId);
       this.setSubtitleTrackInternal(subtitleTrackId);
     }
@@ -207,27 +191,17 @@
    */
   setSubtitleTrackInternal (newId) {
     const { hls, tracks } = this;
-<<<<<<< HEAD
-    if (typeof newId !== 'number' || newId < -1 || newId >= tracks.length)
-      return;
-=======
     if (typeof newId !== 'number' || newId < -1 || newId >= tracks.length) {
       return;
     }
->>>>>>> c721b7ee
 
     this._stopTimer();
     this.trackId = newId;
     logger.log(`switching to subtitle track ${newId}`);
     hls.trigger(Event.SUBTITLE_TRACK_SWITCH, { id: newId });
-<<<<<<< HEAD
-    if (newId === -1)
-      return;
-=======
     if (newId === -1) {
       return;
     }
->>>>>>> c721b7ee
 
     // check if we need to load playlist for this subtitle Track
     const subtitleTrack = tracks[newId];
@@ -254,16 +228,10 @@
    * @private
    */
   _toggleTrackModes (newId) {
-<<<<<<< HEAD
-    const { media, hls, subtitleDisplay, trackId } = this;
-    if (!media || !hls.config.renderNatively)
-      return;
-=======
     const { media, subtitleDisplay, trackId } = this;
     if (!media) {
       return;
     }
->>>>>>> c721b7ee
 
     const textTracks = filterSubtitleTracks(media.textTracks);
     if (newId === -1) {
@@ -272,10 +240,6 @@
       });
     } else {
       const oldTrack = textTracks[trackId];
-<<<<<<< HEAD
-      if (oldTrack)
-        oldTrack.mode = 'disabled';
-=======
       if (oldTrack) {
         oldTrack.mode = 'disabled';
       }
@@ -284,12 +248,7 @@
     const nextTrack = textTracks[newId];
     if (nextTrack) {
       nextTrack.mode = subtitleDisplay ? 'showing' : 'hidden';
->>>>>>> c721b7ee
-    }
-
-    const nextTrack = textTracks[newId];
-    if (nextTrack)
-      nextTrack.mode = subtitleDisplay ? 'showing' : 'hidden';
+    }
   }
 }
 
