import EwmaBandWidthEstimator from '../utils/ewma-bandwidth-estimator';
import { Events } from '../events';
<<<<<<< HEAD
import { ErrorDetails } from '../errors';
=======
import { ErrorDetails, ErrorTypes } from '../errors';
>>>>>>> b0d908b2
import { PlaylistLevelType } from '../types/loader';
import { logger } from '../utils/logger';
import type { Fragment } from '../loader/fragment';
import type { Part } from '../loader/fragment';
import type { LoaderStats } from '../types/loader';
import type Hls from '../hls';
import type {
  FragLoadingData,
  FragLoadedData,
  FragBufferedData,
  ErrorData,
  LevelLoadedData,
} from '../types/events';
import type { AbrComponentAPI } from '../types/component-api';

class AbrController implements AbrComponentAPI {
  protected hls: Hls;
  private lastLoadedFragLevel: number = 0;
  private _nextAutoLevel: number = -1;
  private timer: number = -1;
  private onCheck: Function = this._abandonRulesCheck.bind(this);
  private fragCurrent: Fragment | null = null;
  private partCurrent: Part | null = null;
  private bitrateTestDelay: number = 0;

  public readonly bwEstimator: EwmaBandWidthEstimator;

  constructor(hls: Hls) {
    this.hls = hls;

    const config = hls.config;
    this.bwEstimator = new EwmaBandWidthEstimator(
      config.abrEwmaSlowVoD,
      config.abrEwmaFastVoD,
      config.abrEwmaDefaultEstimate
    );

    this.registerListeners();
  }

  protected registerListeners() {
    const { hls } = this;
    hls.on(Events.FRAG_LOADING, this.onFragLoading, this);
    hls.on(Events.FRAG_LOADED, this.onFragLoaded, this);
    hls.on(Events.FRAG_BUFFERED, this.onFragBuffered, this);
    hls.on(Events.LEVEL_LOADED, this.onLevelLoaded, this);
    hls.on(Events.ERROR, this.onError, this);
  }

  protected unregisterListeners() {
    const { hls } = this;
    hls.off(Events.FRAG_LOADING, this.onFragLoading, this);
    hls.off(Events.FRAG_LOADED, this.onFragLoaded, this);
    hls.off(Events.FRAG_BUFFERED, this.onFragBuffered, this);
    hls.off(Events.LEVEL_LOADED, this.onLevelLoaded, this);
    hls.off(Events.ERROR, this.onError, this);
  }

  public destroy() {
    this.unregisterListeners();
    this.clearTimer();
    // @ts-ignore
    this.hls = this.onCheck = null;
    this.fragCurrent = this.partCurrent = null;
  }

  protected onFragLoading(event: Events.FRAG_LOADING, data: FragLoadingData) {
    const frag = data.frag;
    if (this.ignoreFragment(frag)) {
      return;
    }
    this.fragCurrent = frag;
    this.partCurrent = data.part ?? null;
    this.clearTimer();
    this.timer = self.setInterval(this.onCheck, 100);
  }

  protected onLevelLoaded(event: Events.LEVEL_LOADED, data: LevelLoadedData) {
    const config = this.hls.config;
    if (data.details.live) {
      this.bwEstimator.update(config.abrEwmaSlowLive, config.abrEwmaFastLive);
    } else {
      this.bwEstimator.update(config.abrEwmaSlowVoD, config.abrEwmaFastVoD);
    }
  }

  /*
      This method monitors the download rate of the current fragment, and will downswitch if that fragment will not load
      quickly enough to prevent underbuffering
    */
  private _abandonRulesCheck() {
    const { fragCurrent: frag, partCurrent: part, hls } = this;
    const { autoLevelEnabled, media } = hls;
    if (!frag || !media) {
      return;
    }

    const now = performance.now();
    const stats: LoaderStats = part ? part.stats : frag.stats;
    const duration = part ? part.duration : frag.duration;
    const timeLoading = now - stats.loading.start;
    // If frag loading is aborted, complete, or from lowest level, stop timer and return
    if (
      stats.aborted ||
      (stats.loaded && stats.loaded === stats.total) ||
      frag.level === 0
    ) {
      this.clearTimer();
      // reset forced auto level value so that next level will be selected
      this._nextAutoLevel = -1;
      return;
    }

    // This check only runs if we're in ABR mode and actually playing
    if (
      !autoLevelEnabled ||
      media.paused ||
      !media.playbackRate ||
      !media.readyState
    ) {
      return;
    }

    const bufferInfo = hls.mainForwardBufferInfo;
    if (bufferInfo === null) {
      return;
    }

    const ttfbEstimate = this.bwEstimator.getEstimateTTFB();
    const playbackRate = Math.abs(media.playbackRate);
    // To maintain stable adaptive playback, only begin monitoring frag loading after half or more of its playback duration has passed
    if (
      timeLoading <=
      Math.max(ttfbEstimate, 1000 * (duration / (playbackRate * 2)))
    ) {
<<<<<<< HEAD
      return;
    }

    // bufferStarvationDelay is an estimate of the amount time (in seconds) it will take to exhaust the buffer
    const bufferStarvationDelay = bufferInfo.len / playbackRate;
    // Only downswitch if less than 2 fragment lengths are buffered
    if (bufferStarvationDelay >= (2 * duration) / playbackRate) {
      return;
    }

=======
      return;
    }

    // bufferStarvationDelay is an estimate of the amount time (in seconds) it will take to exhaust the buffer
    const bufferStarvationDelay = bufferInfo.len / playbackRate;
    // Only downswitch if less than 2 fragment lengths are buffered
    if (bufferStarvationDelay >= (2 * duration) / playbackRate) {
      return;
    }

>>>>>>> b0d908b2
    const ttfb = stats.loading.first
      ? stats.loading.first - stats.loading.start
      : -1;
    const loadedFirstByte = stats.loaded && ttfb > -1;
    const bwEstimate: number = this.bwEstimator.getEstimate();
    const { levels, minAutoLevel } = hls;
    const level = levels[frag.level];
    const expectedLen =
      stats.total ||
      Math.max(stats.loaded, Math.round((duration * level.maxBitrate) / 8));
    let timeStreaming = timeLoading - ttfb;
    if (timeStreaming < 1 && loadedFirstByte) {
      timeStreaming = Math.min(timeLoading, (stats.loaded * 8) / bwEstimate);
    }
    const loadRate = loadedFirstByte
      ? (stats.loaded * 1000) / timeStreaming
      : 0;
    // fragLoadDelay is an estimate of the time (in seconds) it will take to buffer the remainder of the fragment
    const fragLoadedDelay = loadRate
      ? (expectedLen - stats.loaded) / loadRate
      : (expectedLen * 8) / bwEstimate + ttfbEstimate / 1000;
    // Only downswitch if the time to finish loading the current fragment is greater than the amount of buffer left
    if (fragLoadedDelay <= bufferStarvationDelay) {
      return;
    }

    let fragLevelNextLoadedDelay: number = Number.POSITIVE_INFINITY;
    let nextLoadLevel: number;
    // Iterate through lower level and try to find the largest one that avoids rebuffering
    for (
      nextLoadLevel = frag.level - 1;
      nextLoadLevel > minAutoLevel;
      nextLoadLevel--
    ) {
      // compute time to load next fragment at lower level
      // 8 = bits per byte (bps/Bps)
      const levelNextBitrate = levels[nextLoadLevel].maxBitrate;
      const bwe = loadRate ? loadRate * 8 : bwEstimate;
      fragLevelNextLoadedDelay =
        (duration * levelNextBitrate) / bwe + ttfbEstimate / 1000;
      if (fragLevelNextLoadedDelay < bufferStarvationDelay) {
        break;
      }
    }
    // Only emergency switch down if it takes less time to load a new fragment at lowest level instead of continuing
    // to load the current one
    if (fragLevelNextLoadedDelay >= fragLoadedDelay) {
      return;
    }

    // if estimated load time of new segment is completely unreasonable, ignore and do not emergency switch down
    if (fragLevelNextLoadedDelay > duration * 10) {
      return;
    }
    hls.nextLoadLevel = nextLoadLevel;
    if (loadedFirstByte) {
      // If there has been loading progress, sample bandwidth using loading time offset by minimum TTFB time
      this.bwEstimator.sample(
        timeLoading - Math.min(ttfbEstimate, ttfb),
        stats.loaded
      );
    } else {
      // If there has been no loading progress, sample TTFB
      this.bwEstimator.sampleTTFB(timeLoading);
    }

    this.clearTimer();
    logger.warn(`[abr] Fragment ${frag.sn}${
      part ? ' part ' + part.index : ''
    } of level ${frag.level} is loading too slowly;
      Time to underbuffer: ${bufferStarvationDelay.toFixed(3)} s
      Estimated load time for current fragment: ${fragLoadedDelay.toFixed(3)} s
      Estimated load time for down switch fragment: ${fragLevelNextLoadedDelay.toFixed(
        3
      )} s
      TTFB estimate: ${ttfb}
      Current BW estimate: ${
        Number.isFinite(bwEstimate) ? (bwEstimate / 1024).toFixed(3) : 'Unknown'
      } Kb/s
      New BW estimate: ${(this.bwEstimator.getEstimate() / 1024).toFixed(
        3
      )} Kb/s
      Aborting and switching to level ${nextLoadLevel}`);
    if (frag.loader) {
      this.fragCurrent = this.partCurrent = null;
      frag.abortRequests();
    }
    hls.trigger(Events.FRAG_LOAD_EMERGENCY_ABORTED, { frag, part, stats });
  }

  protected onFragLoaded(
    event: Events.FRAG_LOADED,
    { frag, part }: FragLoadedData
  ) {
    const stats = part ? part.stats : frag.stats;
    if (frag.type === PlaylistLevelType.MAIN) {
      this.bwEstimator.sampleTTFB(stats.loading.first - stats.loading.start);
    }
    if (this.ignoreFragment(frag)) {
      return;
    }
    // stop monitoring bw once frag loaded
    this.clearTimer();
    // store level id after successful fragment load
    this.lastLoadedFragLevel = frag.level;
    // reset forced auto level value so that next level will be selected
    this._nextAutoLevel = -1;

    // compute level average bitrate
    if (this.hls.config.abrMaxWithRealBitrate) {
      const duration = part ? part.duration : frag.duration;
      const level = this.hls.levels[frag.level];
      const loadedBytes =
        (level.loaded ? level.loaded.bytes : 0) + stats.loaded;
      const loadedDuration =
        (level.loaded ? level.loaded.duration : 0) + duration;
      level.loaded = { bytes: loadedBytes, duration: loadedDuration };
      level.realBitrate = Math.round((8 * loadedBytes) / loadedDuration);
    }
    if (frag.bitrateTest) {
      const fragBufferedData: FragBufferedData = {
        stats,
        frag,
        part,
        id: frag.type,
      };
      this.onFragBuffered(Events.FRAG_BUFFERED, fragBufferedData);
      frag.bitrateTest = false;
    }
  }

  protected onFragBuffered(
    event: Events.FRAG_BUFFERED,
    data: FragBufferedData
  ) {
    const { frag, part } = data;
    const stats = part?.stats.loaded ? part.stats : frag.stats;

    if (stats.aborted) {
      return;
    }
    if (this.ignoreFragment(frag)) {
      return;
    }
    // Use the difference between parsing and request instead of buffering and request to compute fragLoadingProcessing;
    // rationale is that buffer appending only happens once media is attached. This can happen when config.startFragPrefetch
    // is used. If we used buffering in that case, our BW estimate sample will be very large.
    const processingMs =
      stats.parsing.end -
      stats.loading.start -
      Math.min(
        stats.loading.first - stats.loading.start,
        this.bwEstimator.getEstimateTTFB()
      );
    this.bwEstimator.sample(processingMs, stats.loaded);
    stats.bwEstimate = this.bwEstimator.getEstimate();
    if (frag.bitrateTest) {
      this.bitrateTestDelay = processingMs / 1000;
    } else {
      this.bitrateTestDelay = 0;
    }
  }

  protected onError(event: Events.ERROR, data: ErrorData) {
    // stop timer in case of frag loading error
    if (data.frag?.type === PlaylistLevelType.MAIN) {
      if (data.type === ErrorTypes.KEY_SYSTEM_ERROR) {
        this.clearTimer();
        return;
      }
      switch (data.details) {
        case ErrorDetails.FRAG_LOAD_ERROR:
        case ErrorDetails.FRAG_LOAD_TIMEOUT:
        case ErrorDetails.KEY_LOAD_ERROR:
        case ErrorDetails.KEY_LOAD_TIMEOUT:
          this.clearTimer();
          break;
        default:
          break;
      }
    }
  }

  private ignoreFragment(frag: Fragment): boolean {
    // Only count non-alt-audio frags which were actually buffered in our BW calculations
    return frag.type !== PlaylistLevelType.MAIN || frag.sn === 'initSegment';
  }

  public clearTimer() {
    self.clearInterval(this.timer);
  }

  // return next auto level
  get nextAutoLevel() {
    const forcedAutoLevel = this._nextAutoLevel;
    const bwEstimator = this.bwEstimator;
    // in case next auto level has been forced, and bw not available or not reliable, return forced value
    if (forcedAutoLevel !== -1 && !bwEstimator.canEstimate()) {
      return forcedAutoLevel;
    }

    // compute next level using ABR logic
    let nextABRAutoLevel = this.getNextABRAutoLevel();
    // use forced auto level when ABR selected level has errored
    if (forcedAutoLevel !== -1 && this.hls.levels[nextABRAutoLevel].loadError) {
      return forcedAutoLevel;
    }
    // if forced auto level has been defined, use it to cap ABR computed quality level
    if (forcedAutoLevel !== -1) {
      nextABRAutoLevel = Math.min(forcedAutoLevel, nextABRAutoLevel);
    }

    return nextABRAutoLevel;
  }

  private getNextABRAutoLevel(): number {
    const { fragCurrent, partCurrent, hls } = this;
    const { maxAutoLevel, config, minAutoLevel, media } = hls;
    const currentFragDuration = partCurrent
      ? partCurrent.duration
      : fragCurrent
      ? fragCurrent.duration
      : 0;

    // playbackRate is the absolute value of the playback rate; if media.playbackRate is 0, we use 1 to load as
    // if we're playing back at the normal rate.
    const playbackRate =
      media && media.playbackRate !== 0 ? Math.abs(media.playbackRate) : 1.0;
    const avgbw = this.bwEstimator
      ? this.bwEstimator.getEstimate()
      : config.abrEwmaDefaultEstimate;
    // bufferStarvationDelay is the wall-clock time left until the playback buffer is exhausted.
    const bufferInfo = hls.mainForwardBufferInfo;
    const bufferStarvationDelay =
      (bufferInfo ? bufferInfo.len : 0) / playbackRate;

    // First, look to see if we can find a level matching with our avg bandwidth AND that could also guarantee no rebuffering at all
    let bestLevel = this.findBestLevel(
      avgbw,
      minAutoLevel,
      maxAutoLevel,
      bufferStarvationDelay,
      config.abrBandWidthFactor,
      config.abrBandWidthUpFactor
    );
    if (bestLevel >= 0) {
      return bestLevel;
    }
    logger.trace(
      `[abr] ${
        bufferStarvationDelay ? 'rebuffering expected' : 'buffer is empty'
      }, finding optimal quality level`
    );
    // not possible to get rid of rebuffering ... let's try to find level that will guarantee less than maxStarvationDelay of rebuffering
    // if no matching level found, logic will return 0
    let maxStarvationDelay = currentFragDuration
      ? Math.min(currentFragDuration, config.maxStarvationDelay)
      : config.maxStarvationDelay;
    let bwFactor = config.abrBandWidthFactor;
    let bwUpFactor = config.abrBandWidthUpFactor;

    if (!bufferStarvationDelay) {
      // in case buffer is empty, let's check if previous fragment was loaded to perform a bitrate test
      const bitrateTestDelay = this.bitrateTestDelay;
      if (bitrateTestDelay) {
        // if it is the case, then we need to adjust our max starvation delay using maxLoadingDelay config value
        // max video loading delay used in  automatic start level selection :
        // in that mode ABR controller will ensure that video loading time (ie the time to fetch the first fragment at lowest quality level +
        // the time to fetch the fragment at the appropriate quality level is less than ```maxLoadingDelay``` )
        // cap maxLoadingDelay and ensure it is not bigger 'than bitrate test' frag duration
        const maxLoadingDelay = currentFragDuration
          ? Math.min(currentFragDuration, config.maxLoadingDelay)
          : config.maxLoadingDelay;
        maxStarvationDelay = maxLoadingDelay - bitrateTestDelay;
        logger.trace(
          `[abr] bitrate test took ${Math.round(
            1000 * bitrateTestDelay
          )}ms, set first fragment max fetchDuration to ${Math.round(
            1000 * maxStarvationDelay
          )} ms`
        );
        // don't use conservative factor on bitrate test
        bwFactor = bwUpFactor = 1;
      }
    }
    bestLevel = this.findBestLevel(
      avgbw,
      minAutoLevel,
      maxAutoLevel,
      bufferStarvationDelay + maxStarvationDelay,
      bwFactor,
      bwUpFactor
    );
    return Math.max(bestLevel, 0);
  }

  private findBestLevel(
    currentBw: number,
    minAutoLevel: number,
    maxAutoLevel: number,
    maxFetchDuration: number,
    bwFactor: number,
    bwUpFactor: number
  ): number {
    const {
      fragCurrent,
      partCurrent,
      lastLoadedFragLevel: currentLevel,
    } = this;
    const { levels } = this.hls;
    const level = levels[currentLevel];
    const live = !!level?.details?.live;
    const currentCodecSet = level?.codecSet;

    const currentFragDuration = partCurrent
      ? partCurrent.duration
      : fragCurrent
      ? fragCurrent.duration
      : 0;
    let levelSkippedMin = minAutoLevel;
    let levelSkippedMax = -1;
    for (let i = maxAutoLevel; i >= minAutoLevel; i--) {
      const levelInfo = levels[i];

      if (
        !levelInfo ||
        (currentCodecSet && levelInfo.codecSet !== currentCodecSet)
      ) {
        if (levelInfo) {
          levelSkippedMin = Math.min(i, levelSkippedMin);
          levelSkippedMax = Math.max(i, levelSkippedMax);
        }
        continue;
      }
      if (levelSkippedMax !== -1) {
        logger.trace(
          `[abr] Skipped level(s) ${levelSkippedMin}-${levelSkippedMax} with CODECS:"${levels[levelSkippedMax].attrs.CODECS}"; not compatible with "${level.attrs.CODECS}"`
        );
      }

      const levelDetails = levelInfo.details;
      const avgDuration =
        (partCurrent
          ? levelDetails?.partTarget
          : levelDetails?.averagetargetduration) || currentFragDuration;

      let adjustedbw: number;
      // follow algorithm captured from stagefright :
      // https://android.googlesource.com/platform/frameworks/av/+/master/media/libstagefright/httplive/LiveSession.cpp
      // Pick the highest bandwidth stream below or equal to estimated bandwidth.
      // consider only 80% of the available bandwidth, but if we are switching up,
      // be even more conservative (70%) to avoid overestimating and immediately
      // switching back.
      if (i <= currentLevel) {
        adjustedbw = bwFactor * currentBw;
      } else {
        adjustedbw = bwUpFactor * currentBw;
      }

      const ttfbEstimate = this.bwEstimator.getEstimateTTFB();
      const bitrate: number = levels[i].maxBitrate;
      const fetchDuration: number =
        (bitrate * avgDuration) / adjustedbw + ttfbEstimate / 1000;

      logger.trace(
        `[abr] level:${i} adjustedbw-bitrate:${Math.round(
          adjustedbw - bitrate
        )} avgDuration:${avgDuration.toFixed(
          1
        )} maxFetchDuration:${maxFetchDuration.toFixed(
          1
        )} fetchDuration:${fetchDuration.toFixed(1)}`
      );
      // if adjusted bw is greater than level bitrate AND
      if (
        adjustedbw > bitrate &&
        // fragment fetchDuration unknown OR live stream OR fragment fetchDuration less than max allowed fetch duration, then this level matches
        // we don't account for max Fetch Duration for live streams, this is to avoid switching down when near the edge of live sliding window ...
        // special case to support startLevel = -1 (bitrateTest) on live streams : in that case we should not exit loop so that findBestLevel will return -1
        (fetchDuration === 0 ||
          !Number.isFinite(fetchDuration) ||
          (live && !this.bitrateTestDelay) ||
          fetchDuration < maxFetchDuration)
      ) {
        // as we are looping from highest to lowest, this will return the best achievable quality level
        return i;
      }
    }
    // not enough time budget even with quality level 0 ... rebuffering might happen
    return -1;
  }

  set nextAutoLevel(nextLevel) {
    this._nextAutoLevel = nextLevel;
  }
}

export default AbrController;<|MERGE_RESOLUTION|>--- conflicted
+++ resolved
@@ -1,10 +1,6 @@
 import EwmaBandWidthEstimator from '../utils/ewma-bandwidth-estimator';
 import { Events } from '../events';
-<<<<<<< HEAD
-import { ErrorDetails } from '../errors';
-=======
 import { ErrorDetails, ErrorTypes } from '../errors';
->>>>>>> b0d908b2
 import { PlaylistLevelType } from '../types/loader';
 import { logger } from '../utils/logger';
 import type { Fragment } from '../loader/fragment';
@@ -140,7 +136,6 @@
       timeLoading <=
       Math.max(ttfbEstimate, 1000 * (duration / (playbackRate * 2)))
     ) {
-<<<<<<< HEAD
       return;
     }
 
@@ -151,18 +146,6 @@
       return;
     }
 
-=======
-      return;
-    }
-
-    // bufferStarvationDelay is an estimate of the amount time (in seconds) it will take to exhaust the buffer
-    const bufferStarvationDelay = bufferInfo.len / playbackRate;
-    // Only downswitch if less than 2 fragment lengths are buffered
-    if (bufferStarvationDelay >= (2 * duration) / playbackRate) {
-      return;
-    }
-
->>>>>>> b0d908b2
     const ttfb = stats.loading.first
       ? stats.loading.first - stats.loading.start
       : -1;
