/*
 * Timeline Controller
*/

import Event from '../events';
import EventHandler from '../event-handler';
import Cea608Parser from '../utils/cea-608-parser';
import OutputFilter from '../utils/output-filter';
import WebVTTParser from '../utils/webvtt-parser';
import { logger } from '../utils/logger';

function clearCurrentCues (track) {
  if (track && track.cues) {
    while (track.cues.length > 0)
      track.removeCue(track.cues[0]);
  }
}

function reuseVttTextTrack (inUseTrack, manifestTrack) {
  return inUseTrack && inUseTrack.label === manifestTrack.name && !(inUseTrack.textTrack1 || inUseTrack.textTrack2);
}

function intersection (x1, x2, y1, y2) {
  return Math.min(x2, y2) - Math.max(x1, y1);
}

class TimelineController extends EventHandler {
  constructor (hls) {
    super(hls, Event.MEDIA_ATTACHING,
      Event.MEDIA_DETACHING,
      Event.FRAG_PARSING_USERDATA,
      Event.FRAG_DECRYPTED,
      Event.MANIFEST_LOADING,
      Event.MANIFEST_LOADED,
      Event.FRAG_LOADED,
      Event.LEVEL_SWITCHING,
      Event.INIT_PTS_FOUND);

    this.hls = hls;
    this.config = hls.config;
    this.enabled = true;
    this.Cues = hls.config.cueHandler;
    this.textTracks = [];
    this.tracks = [];
    this.unparsedVttFrags = [];
    this.initPTS = undefined;
    this.cueRanges = [];

    if (this.config.enableCEA708Captions) {
      let channel1 = new OutputFilter(this, 1);
      let channel2 = new OutputFilter(this, 2);

      this.cea608Parser = new Cea608Parser(0, channel1, channel2);
    }
  }

  addCues (channel, startTime, endTime, screen) {
    // skip cues which overlap more than 50% with previously parsed time ranges
    const ranges = this.cueRanges;
    let merged = false;
    for (let i = ranges.length; i--;) {
      let cueRange = ranges[i];
      let overlap = intersection(cueRange[0], cueRange[1], startTime, endTime);
      if (overlap >= 0) {
        cueRange[0] = Math.min(cueRange[0], startTime);
        cueRange[1] = Math.max(cueRange[1], endTime);
        merged = true;
        if ((overlap / (endTime - startTime)) > 0.5)
          return;
      }
    }
    if (!merged)
      ranges.push([startTime, endTime]);

    this.Cues.newCue(this[channel], startTime, endTime, screen);
  }

  // Triggered when an initial PTS is found; used for synchronisation of WebVTT.
  onInitPtsFound (data) {
    if (typeof this.initPTS === 'undefined')
      this.initPTS = data.initPTS;

    // Due to asynchrony, initial PTS may arrive later than the first VTT fragments are loaded.
    // Parse any unparsed fragments upon receiving the initial PTS.
    if (this.unparsedVttFrags.length) {
      this.unparsedVttFrags.forEach(frag => {
        this.onFragLoaded(frag);
      });
      this.unparsedVttFrags = [];
    }
  }

  getExistingTrack (channelNumber) {
    const media = this.media;
    if (media) {
      for (let i = 0; i < media.textTracks.length; i++) {
        let textTrack = media.textTracks[i];
        let propName = 'textTrack' + channelNumber;
        if (textTrack[propName] === true)
          return textTrack;
      }
    }
    return null;
  }

  sendAddTrackEvent (track, media) {
    let e = null;
    try {
      e = new window.Event('addtrack');
    } catch (err) {
      // for IE11
      e = document.createEvent('Event');
      e.initEvent('addtrack', false, false);
    }
    e.track = track;
    media.dispatchEvent(e);
  }

  createCaptionsTrack (track) {
    let trackVar = 'textTrack' + track;
    if (!this[trackVar]) {
      // Enable reuse of existing text track.
      let existingTrack = this.getExistingTrack(track);
      if (!existingTrack) {
        const textTrack = this.createTextTrack('captions', this.config['captionsTextTrack' + track + 'Label'], this.config['captionsTextTrack' + track + 'LanguageCode']);
        if (textTrack) {
          textTrack[trackVar] = true;
          this[trackVar] = textTrack;
        }
      } else {
        this[trackVar] = existingTrack;
        clearCurrentCues(this[trackVar]);

        this.sendAddTrackEvent(this[trackVar], this.media);
      }
    }
  }

  createTextTrack (kind, label, lang) {
    const media = this.media;
    if (media)
      return media.addTextTrack(kind, label, lang);
  }

  destroy () {
    EventHandler.prototype.destroy.call(this);
  }

  onMediaAttaching (data) {
    this.media = data.media;
    this._cleanTracks();
  }

  onMediaDetaching () {
    clearCurrentCues(this.textTrack1);
    clearCurrentCues(this.textTrack2);
  }

  onManifestLoading () {
    this.lastSn = -1; // Detect discontiguity in fragment parsing
    this.prevCC = -1;
    this.vttCCs = { ccOffset: 0, presentationOffset: 0 }; // Detect discontinuity in subtitle manifests
    this._cleanTracks();
  }

  _cleanTracks () {
    // clear outdated subtitles
    const media = this.media;
    if (media) {
      const textTracks = media.textTracks;
      if (textTracks) {
        for (let i = 0; i < textTracks.length; i++)
          clearCurrentCues(textTracks[i]);
      }
    }
  }

  onManifestLoaded (data) {
    this.textTracks = [];
    this.unparsedVttFrags = this.unparsedVttFrags || [];
    this.initPTS = undefined;
    this.cueRanges = [];

    if (this.config.enableWebVTT) {
      this.tracks = data.subtitles || [];
      const inUseTracks = this.media ? this.media.textTracks : [];

      this.tracks.forEach((track, index) => {
        let textTrack;
        if (index < inUseTracks.length) {
          const inUseTrack = inUseTracks[index];
          // Reuse tracks with the same label, but do not reuse 608/708 tracks
          if (reuseVttTextTrack(inUseTrack, track))
            textTrack = inUseTrack;
        }
        if (!textTrack)
          textTrack = this.createTextTrack('subtitles', track.name, track.lang);

        if (track.default)
          textTrack.mode = this.hls.subtitleDisplay ? 'showing' : 'hidden';
        else
          textTrack.mode = 'disabled';

        this.textTracks.push(textTrack);
      });
    }
  }

  onLevelSwitching () {
    this.enabled = this.hls.currentLevel.closedCaptions !== 'NONE';
  }

  onFragLoaded (data) {
    let frag = data.frag,
      payload = data.payload;
    if (frag.type === 'main') {
      let sn = frag.sn;
      // if this frag isn't contiguous, clear the parser so cues with bad start/end times aren't added to the textTrack
      if (sn !== this.lastSn + 1) {
        const cea608Parser = this.cea608Parser;
        if (cea608Parser)
          cea608Parser.reset();
      }
      this.lastSn = sn;
    } // eslint-disable-line brace-style
    // If fragment is subtitle type, parse as WebVTT.
    else if (frag.type === 'subtitle') {
      if (payload.byteLength) {
        // We need an initial synchronisation PTS. Store fragments as long as none has arrived.
        if (typeof this.initPTS === 'undefined') {
          this.unparsedVttFrags.push(data);
          return;
        }

        let decryptData = frag.decryptdata;
        // If the subtitles are not encrypted, parse VTTs now. Otherwise, we need to wait.
        if ((decryptData == null) || (decryptData.key == null) || (decryptData.method !== 'AES-128'))
          this._parseVTTs(frag, payload);
      } else {
        // In case there is no payload, finish unsuccessfully.
        this.hls.trigger(Event.SUBTITLE_FRAG_PROCESSED, { success: false, frag: frag });
      }
    }
  }

  _parseVTTs (frag, payload) {
    let vttCCs = this.vttCCs;
    if (!vttCCs[frag.cc]) {
      vttCCs[frag.cc] = { start: frag.start, prevCC: this.prevCC, new: true };
      this.prevCC = frag.cc;
    }
    let textTracks = this.textTracks,
      hls = this.hls;

    // Parse the WebVTT file contents.
    WebVTTParser.parse(payload, this.initPTS, vttCCs, frag.cc, function (cues) {
<<<<<<< HEAD
        const currentTrack = textTracks[frag.trackId];
        // If text track is disabled in middle of process bailout as
        // currentTrack.cues will be nullified when track is disabled
        if (currentTrack.mode === 'disabled') {
          hls.trigger(Event.SUBTITLE_FRAG_PROCESSED, {success: false, frag: frag});
          return;
        }
        // Add cues and trigger event with success true.
        cues.forEach(cue => {
          // Sometimes there are cue overlaps on segmented vtts so the same
          // cue can appear more than once in different vtt files.
          // This avoid showing duplicated cues with same timecode and text.
          if (!currentTrack.cues.getCueById(cue.id)) {
            try {
              currentTrack.addCue(cue);
            } catch (err) {
              const textTrackCue = new window.TextTrackCue(cue.startTime, cue.endTime, cue.text);
              textTrackCue.id = cue.id;
              currentTrack.addCue(textTrackCue);
            }
=======
      const currentTrack = textTracks[frag.trackId];
      // Add cues and trigger event with success true.
      cues.forEach(cue => {
        // Sometimes there are cue overlaps on segmented vtts so the same
        // cue can appear more than once in different vtt files.
        // This avoid showing duplicated cues with same timecode and text.
        if (!currentTrack.cues.getCueById(cue.id)) {
          try {
            currentTrack.addCue(cue);
          } catch (err) {
            const textTrackCue = new window.TextTrackCue(cue.startTime, cue.endTime, cue.text);
            textTrackCue.id = cue.id;
            currentTrack.addCue(textTrackCue);
>>>>>>> 2d258f68
          }
        }
      });
      hls.trigger(Event.SUBTITLE_FRAG_PROCESSED, { success: true, frag: frag });
    },
    function (e) {
      // Something went wrong while parsing. Trigger event with success false.
      logger.log(`Failed to parse VTT cue: ${e}`);
      hls.trigger(Event.SUBTITLE_FRAG_PROCESSED, { success: false, frag: frag });
    });
  }

  onFragDecrypted (data) {
    let decryptedData = data.payload,
      frag = data.frag;

    if (frag.type === 'subtitle') {
      if (typeof this.initPTS === 'undefined') {
        this.unparsedVttFrags.push(data);
        return;
      }

      this._parseVTTs(frag, decryptedData);
    }
  }

  onFragParsingUserdata (data) {
    // push all of the CEA-708 messages into the interpreter
    // immediately. It will create the proper timestamps based on our PTS value
    if (this.enabled && this.config.enableCEA708Captions) {
      for (let i = 0; i < data.samples.length; i++) {
        let ccdatas = this.extractCea608Data(data.samples[i].bytes);
        this.cea608Parser.addData(data.samples[i].pts, ccdatas);
      }
    }
  }

  extractCea608Data (byteArray) {
    let count = byteArray[0] & 31;
    let position = 2;
    let tmpByte, ccbyte1, ccbyte2, ccValid, ccType;
    let actualCCBytes = [];

    for (let j = 0; j < count; j++) {
      tmpByte = byteArray[position++];
      ccbyte1 = 0x7F & byteArray[position++];
      ccbyte2 = 0x7F & byteArray[position++];
      ccValid = (4 & tmpByte) !== 0;
      ccType = 3 & tmpByte;

      if (ccbyte1 === 0 && ccbyte2 === 0)
        continue;

      if (ccValid) {
        if (ccType === 0) { // || ccType === 1
          actualCCBytes.push(ccbyte1);
          actualCCBytes.push(ccbyte2);
        }
      }
    }
    return actualCCBytes;
  }
}

export default TimelineController;<|MERGE_RESOLUTION|>--- conflicted
+++ resolved
@@ -254,7 +254,6 @@
 
     // Parse the WebVTT file contents.
     WebVTTParser.parse(payload, this.initPTS, vttCCs, frag.cc, function (cues) {
-<<<<<<< HEAD
         const currentTrack = textTracks[frag.trackId];
         // If text track is disabled in middle of process bailout as
         // currentTrack.cues will be nullified when track is disabled
@@ -275,21 +274,6 @@
               textTrackCue.id = cue.id;
               currentTrack.addCue(textTrackCue);
             }
-=======
-      const currentTrack = textTracks[frag.trackId];
-      // Add cues and trigger event with success true.
-      cues.forEach(cue => {
-        // Sometimes there are cue overlaps on segmented vtts so the same
-        // cue can appear more than once in different vtt files.
-        // This avoid showing duplicated cues with same timecode and text.
-        if (!currentTrack.cues.getCueById(cue.id)) {
-          try {
-            currentTrack.addCue(cue);
-          } catch (err) {
-            const textTrackCue = new window.TextTrackCue(cue.startTime, cue.endTime, cue.text);
-            textTrackCue.id = cue.id;
-            currentTrack.addCue(textTrackCue);
->>>>>>> 2d258f68
           }
         }
       });
