--- conflicted
+++ resolved
@@ -220,15 +220,9 @@
     this.cueRanges = [];
     var captionsLabels = this.manifestCaptionsLabels;
 
-<<<<<<< HEAD
-    captionsLabels.captionsTextTrack1Label = 'English';
-    captionsLabels.captionsTextTrack1LanguageCode = 'en';
-    captionsLabels.captionsTextTrack2Label = 'Español';
-=======
     captionsLabels.captionsTextTrack1Label = 'Unknown CC';
     captionsLabels.captionsTextTrack1LanguageCode = 'en';
     captionsLabels.captionsTextTrack2Label = 'Unknown CC';
->>>>>>> cdbf37aa
     captionsLabels.captionsTextTrack2LanguageCode = 'es';
 
     if (this.config.enableWebVTT) {
@@ -237,7 +231,6 @@
 
       this.tracks.forEach((track, index) => {
         let textTrack;
-<<<<<<< HEAD
         if (index < inUseTracks.length) {const inUseTrack = inUseTracks[index];
         // Reuse tracks with the same label, but do not reuse 608/708 tracks
         if (reuseVttTextTrack(inUseTrack, track)) {
@@ -245,37 +238,9 @@
         } }
         if (!textTrack) {
           textTrack = this.createTextTrack('subtitles', track.name, track.lang);
-=======
-      const inUseTrack = inUseTracks[index];
-      // Reuse tracks with the same label, but do not reuse 608/708 tracks
-      if (reuseVttTextTrack(inUseTrack, track)) {
-        textTrack = inUseTrack;
-      } else {
-        textTrack = this.createTextTrack('subtitles', track.name, track.lang);
-      }
-      textTrack.mode = track.default ? 'showing' : 'hidden';
-      this.textTracks.push(textTrack);
-    });
-    }
-
-    if (this.config.enableCEA708Captions && data.captions) {
-      let index;
-      let instreamIdMatch;
-
-      data.captions.forEach(function (captionsTrack) {
-        instreamIdMatch = /(?:CC|SERVICE)([1-2])/.exec(captionsTrack.instreamId);
-
-        if (!instreamIdMatch) {
-          return;
-        }
-
-        index = instreamIdMatch[1];
-        captionsLabels['captionsTextTrack' + index + 'Label'] = captionsTrack.name;
-
-        if (captionsTrack.lang) { // optional attribute
-          captionsLabels['captionsTextTrack' + index + 'LanguageCode'] = captionsTrack.lang;
->>>>>>> cdbf37aa
-        }
+        }
+        textTrack.mode = track.default ? 'showing' : 'hidden';
+        this.textTracks.push(textTrack);
       });
     }
 
