/*
 * Stream Controller
*/

import BinarySearch from '../utils/binary-search';
import BufferHelper from '../helper/buffer-helper';
import Demuxer from '../demux/demuxer';
import Event from '../events';
import EventHandler from '../event-handler';
import LevelHelper from '../helper/level-helper';
import TimeRanges from '../utils/timeRanges';
import {ErrorTypes, ErrorDetails} from '../errors';
import {logger} from '../utils/logger';

const State = {
  STOPPED : 'STOPPED',
  IDLE : 'IDLE',
  KEY_LOADING : 'KEY_LOADING',
  FRAG_LOADING : 'FRAG_LOADING',
  FRAG_LOADING_WAITING_RETRY : 'FRAG_LOADING_WAITING_RETRY',
  WAITING_LEVEL : 'WAITING_LEVEL',
  PARSING : 'PARSING',
  PARSED : 'PARSED',
  BUFFER_FLUSHING : 'BUFFER_FLUSHING',
  ENDED : 'ENDED',
  ERROR : 'ERROR'
};

class StreamController extends EventHandler {

  constructor(hls) {
    super(hls,
      Event.MEDIA_ATTACHED,
      Event.MEDIA_DETACHING,
      Event.MANIFEST_LOADING,
      Event.MANIFEST_PARSED,
      Event.LEVEL_LOADED,
      Event.KEY_LOADED,
      Event.FRAG_LOADED,
      Event.FRAG_LOAD_EMERGENCY_ABORTED,
      Event.FRAG_PARSING_INIT_SEGMENT,
      Event.FRAG_PARSING_DATA,
      Event.FRAG_PARSED,
      Event.ERROR,
      Event.AUDIO_TRACK_SWITCH,
      Event.BUFFER_CREATED,
      Event.BUFFER_APPENDED,
      Event.BUFFER_FLUSHED);

    this.config = hls.config;
    this.audioCodecSwap = false;
    this.ticks = 0;
    this.ontick = this.tick.bind(this);
  }

  destroy() {
    this.stopLoad();
    if (this.timer) {
      clearInterval(this.timer);
      this.timer = null;
    }
    EventHandler.prototype.destroy.call(this);
    this.state = State.STOPPED;
  }

  startLoad(startPosition) {
    if (this.levels) {
<<<<<<< HEAD
      let media = this.media, lastCurrentTime = this.lastCurrentTime, hls = this.hls;
=======
      let lastCurrentTime = this.lastCurrentTime, hls = this.hls;
>>>>>>> ac72ae33
      this.stopLoad();
      if (!this.timer) {
        this.timer = setInterval(this.ontick, 100);
      }
      this.level = -1;
      this.fragLoadError = 0;
<<<<<<< HEAD
      if (media && lastCurrentTime > 0) {
        logger.log(`configure startPosition @${lastCurrentTime.toFixed(3)}`);
        if (!this.lastPaused) {
          logger.log('resuming video');
          media.play();
=======
      if (!this.startFragRequested) {
        // determine load level
        let startLevel = hls.startLevel;
        if (startLevel === -1) {
          // -1 : guess start Level by doing a bitrate test by loading first fragment of lowest quality level
          startLevel = 0;
          this.bitrateTest = true;
>>>>>>> ac72ae33
        }
        // set new level to playlist loader : this will trigger start level load
        // hls.nextLoadLevel remains until it is set to a new value or until a new frag is successfully loaded
        this.level = hls.nextLoadLevel = startLevel;
        this.loadedmetadata = false;
      }
<<<<<<< HEAD
      if (!this.startFragRequested) {
        // determine load level
        let startLevel = hls.startLevel;
        if (startLevel === -1) {
          // -1 : guess start Level by doing a bitrate test by loading first fragment of lowest quality level
          startLevel = 0;
          this.bitrateTest = true;
        }
        // set new level to playlist loader : this will trigger start level load
        // hls.nextLoadLevel remains until it is set to a new value or until a new frag is successfully loaded
        this.level = hls.nextLoadLevel = startLevel;
        this.loadedmetadata = false;
      }
      this.state = State.IDLE;
      this.nextLoadPosition = this.startPosition = this.lastCurrentTime;
=======
      // if startPosition undefined but lastCurrentTime set, set startPosition to last currentTime
      if (lastCurrentTime > 0 && startPosition === -1) {
        logger.log(`override startPosition with lastCurrentTime @${lastCurrentTime.toFixed(3)}`);
        startPosition = lastCurrentTime;
      }
      this.state = State.IDLE;
      this.nextLoadPosition = this.startPosition = this.lastCurrentTime = startPosition;
>>>>>>> ac72ae33
      this.tick();
    } else {
      logger.warn('cannot start loading as manifest not parsed yet');
      this.state = State.STOPPED;
    }
  }

  stopLoad() {
    var frag = this.fragCurrent;
    if (frag) {
      if (frag.loader) {
        frag.loader.abort();
      }
      this.fragCurrent = null;
    }
    this.fragPrevious = null;
    if (this.demuxer) {
      this.demuxer.destroy();
      this.demuxer = null;
    }
    this.state = State.STOPPED;
  }

  tick() {
    this.ticks++;
    if (this.ticks === 1) {
      this.doTick();
      if (this.ticks > 1) {
        setTimeout(this.tick, 1);
      }
      this.ticks = 0;
    }
  }

  doTick() {
    switch(this.state) {
      case State.ERROR:
        //don't do anything in error state to avoid breaking further ...
        break;
      case State.BUFFER_FLUSHING:
      // in buffer flushing state, reset fragLoadError counter
        this.fragLoadError = 0;
        break;
      case State.IDLE:
        // when this returns false there was an error and we shall return immediatly
        // from current tick
        if (!this._doTickIdle()) {
          return;
        }
        break;
      case State.WAITING_LEVEL:
        var level = this.levels[this.level];
        // check if playlist is already loaded
        if (level && level.details) {
          this.state = State.IDLE;
        }
        break;
      case State.FRAG_LOADING_WAITING_RETRY:
        var now = performance.now();
        var retryDate = this.retryDate;
        // if current time is gt than retryDate, or if media seeking let's switch to IDLE state to retry loading
        if(!retryDate || (now >= retryDate) || (this.media && this.media.seeking)) {
          logger.log(`mediaController: retryDate reached, switch back to IDLE state`);
          this.state = State.IDLE;
        }
        break;
      case State.ERROR:
      case State.PAUSED:
      case State.STOPPED:
      case State.FRAG_LOADING:
      case State.PARSING:
      case State.PARSED:
      case State.ENDED:
        break;
      default:
        break;
    }
    // check buffer
    this._checkBuffer();
    // check/update current fragment
    this._checkFragmentChanged();
  }

  // Ironically the "idle" state is the on we do the most logic in it seems ....
  // NOTE: Maybe we could rather schedule a check for buffer length after half of the currently
  //       played segment, or on pause/play/seek instead of naively checking every 100ms?
  _doTickIdle() {
    const hls = this.hls,
          config = hls.config,
          media = this.media;

    // if video not attached AND
    // start fragment already requested OR start frag prefetch disable
    // exit loop
    // => if start level loaded and media not attached but start frag prefetch is enabled and start frag not requested yet, we will not exit loop
    if (this.levelLastLoaded !== undefined && !media &&
      (this.startFragRequested || !config.startFragPrefetch)) {
      return true;
    }

    // if we have not yet loaded any fragment, start loading from start position
    let pos;
    if (this.loadedmetadata) {
      pos = media.currentTime;
    } else {
      pos = this.nextLoadPosition;
    }
    // determine next load level
    let level = hls.nextLoadLevel,
        levelInfo = this.levels[level],
        levelBitrate = levelInfo.bitrate,
        maxBufLen;

    // compute max Buffer Length that we could get from this load level, based on level bitrate. don't buffer more than 60 MB and more than 30s
    if (levelBitrate) {
      maxBufLen = Math.max(8 * config.maxBufferSize / levelBitrate, config.maxBufferLength);
    } else {
      maxBufLen = config.maxBufferLength;
    }
    maxBufLen = Math.min(maxBufLen, config.maxMaxBufferLength);

    // determine next candidate fragment to be loaded, based on current position and end of buffer position
    // ensure up to `config.maxMaxBufferLength` of buffer upfront

    const bufferInfo = BufferHelper.bufferInfo(this.mediaBuffer ? this.mediaBuffer : media, pos, config.maxBufferHole),
          bufferLen = bufferInfo.len;
    // Stay idle if we are still with buffer margins
    if (bufferLen >= maxBufLen) {
      return true;
    }

    // if buffer length is less than maxBufLen try to load a new fragment ...
    logger.trace(`buffer length of ${bufferLen.toFixed(3)} is below max of ${maxBufLen.toFixed(3)}. checking for more payload ...`);

    // set next load level : this will trigger a playlist load if needed
    this.level = hls.nextLoadLevel = level;

    const levelDetails = levelInfo.details;
    // if level info not retrieved yet, switch state and wait for level retrieval
    // if live playlist, ensure that new playlist has been refreshed to avoid loading/try to load
    // a useless and outdated fragment (that might even introduce load error if it is already out of the live playlist)
    if (typeof levelDetails === 'undefined' || levelDetails.live && this.levelLastLoaded !== level) {
      this.state = State.WAITING_LEVEL;
      return true;
    }

    // we just got done loading the final fragment, check if we need to finalize media stream
    let fragPrevious = this.fragPrevious;
    if (!levelDetails.live && fragPrevious && fragPrevious.sn === levelDetails.endSN) {
        // if (we are not seeking AND current position is buffered) OR (if we are seeking but everything (almost) til the end is buffered), let's signal eos
        // we don't compare exactly media.duration === bufferInfo.end as there could be some subtle media duration difference when switching
        // between different renditions. using half frag duration should help cope with these cases.
        if ((!media.seeking && bufferInfo.len) || (media.duration-bufferInfo.end) <= fragPrevious.duration/2) {
        // Finalize the media stream
        let data = {};
        if (this.altAudio) {
          data.type = 'video';
        }
        this.hls.trigger(Event.BUFFER_EOS,data);
        this.state = State.ENDED;
        return true;
      }
    }

    // if we have the levelDetails for the selected variant, lets continue enrichen our stream (load keys/fragments or trigger EOS, etc..)
    return this._fetchPayloadOrEos({pos, bufferInfo, levelDetails});
  }

  _fetchPayloadOrEos({pos, bufferInfo, levelDetails}) {
    const fragPrevious = this.fragPrevious,
          level = this.level,
          fragments = levelDetails.fragments,
          fragLen = fragments.length;

    // empty playlist
    if (fragLen === 0) {
      return false;
    }

    // find fragment index, contiguous with end of buffer position
    let start = fragments[0].start,
        end = fragments[fragLen-1].start + fragments[fragLen-1].duration,
        bufferEnd = bufferInfo.end,
        frag;

      // in case of live playlist we need to ensure that requested position is not located before playlist start
    if (levelDetails.live) {
      let initialLiveManifestSize = this.config.initialLiveManifestSize;
      if(fragLen < initialLiveManifestSize){
        logger.warn(`Can not start playback of a level, reason: not enough fragments ${fragLen} < ${initialLiveManifestSize}`);
        return false;
      }

      frag = this._ensureFragmentAtLivePoint({levelDetails, bufferEnd, start, end, fragPrevious, fragments, fragLen});
      // if it explicitely returns null don't load any fragment and exit function now
      if (frag === null) {
        return false;
      }

    } else {
      // VoD playlist: if bufferEnd before start of playlist, load first fragment
      if (bufferEnd < start) {
        frag = fragments[0];
      }
    }
    if (!frag) {
      frag = this._findFragment({start, fragPrevious, fragLen, fragments, bufferEnd, end, levelDetails});
    }
    if(frag) {
      return this._loadFragmentOrKey({frag, level, levelDetails, pos, bufferEnd});
    }
    return true;
  }

  _ensureFragmentAtLivePoint({levelDetails, bufferEnd, start, end, fragPrevious, fragments, fragLen}) {
    const config = this.hls.config, media = this.media;

    let frag;

    // check if requested position is within seekable boundaries :
    //logger.log(`start/pos/bufEnd/seeking:${start.toFixed(3)}/${pos.toFixed(3)}/${bufferEnd.toFixed(3)}/${this.media.seeking}`);
    let maxLatency = config.liveMaxLatencyDuration !== undefined ? config.liveMaxLatencyDuration : config.liveMaxLatencyDurationCount*levelDetails.targetduration;

    if (bufferEnd < Math.max(start, end - maxLatency)) {
        let liveSyncPosition = this.liveSyncPosition = this.computeLivePosition(start, levelDetails);
        logger.log(`buffer end: ${bufferEnd.toFixed(3)} is located too far from the end of live sliding playlist, reset currentTime to : ${liveSyncPosition.toFixed(3)}`);
        bufferEnd = liveSyncPosition;
        if (media && media.readyState && media.duration > liveSyncPosition) {
          media.currentTime = liveSyncPosition;
        }
    }

    // if end of buffer greater than live edge, don't load any fragment
    // this could happen if live playlist intermittently slides in the past.
    // level 1 loaded [182580161,182580167]
    // level 1 loaded [182580162,182580169]
    // Loading 182580168 of [182580162 ,182580169],level 1 ..
    // Loading 182580169 of [182580162 ,182580169],level 1 ..
    // level 1 loaded [182580162,182580168] <============= here we should have bufferEnd > end. in that case break to avoid reloading 182580168
    // level 1 loaded [182580164,182580171]
    //
    // don't return null in case media not loaded yet (readystate === 0)
    if (levelDetails.PTSKnown && bufferEnd > end && media && media.readyState) {
      return null;
    }

    if (this.startFragRequested && !levelDetails.PTSKnown) {
      /* we are switching level on live playlist, but we don't have any PTS info for that quality level ...
         try to load frag matching with next SN.
         even if SN are not synchronized between playlists, loading this frag will help us
         compute playlist sliding and find the right one after in case it was not the right consecutive one */
      if (fragPrevious) {
        var targetSN = fragPrevious.sn + 1;
        if (targetSN >= levelDetails.startSN && targetSN <= levelDetails.endSN) {
          frag = fragments[targetSN - levelDetails.startSN];
          logger.log(`live playlist, switching playlist, load frag with next SN: ${frag.sn}`);
        }
      }
      if (!frag) {
        /* we have no idea about which fragment should be loaded.
           so let's load mid fragment. it will help computing playlist sliding and find the right one
        */
        frag = fragments[Math.min(fragLen - 1, Math.round(fragLen / 2))];
        logger.log(`live playlist, switching playlist, unknown, load middle frag : ${frag.sn}`);
      }
    }
    return frag;
  }

  _findFragment({start, fragPrevious, fragLen, fragments, bufferEnd, end, levelDetails}) {
    const config = this.hls.config;

    let frag,
        foundFrag,
        maxFragLookUpTolerance = config.maxFragLookUpTolerance;

    if (bufferEnd < end) {
      if (bufferEnd > end - maxFragLookUpTolerance) {
        maxFragLookUpTolerance = 0;
      }
      foundFrag = BinarySearch.search(fragments, (candidate) => {
        // offset should be within fragment boundary - config.maxFragLookUpTolerance
        // this is to cope with situations like
        // bufferEnd = 9.991
        // frag[Ø] : [0,10]
        // frag[1] : [10,20]
        // bufferEnd is within frag[0] range ... although what we are expecting is to return frag[1] here
            //              frag start               frag start+duration
            //                  |-----------------------------|
            //              <--->                         <--->
            //  ...--------><-----------------------------><---------....
            // previous frag         matching fragment         next frag
            //  return -1             return 0                 return 1
        //logger.log(`level/sn/start/end/bufEnd:${level}/${candidate.sn}/${candidate.start}/${(candidate.start+candidate.duration)}/${bufferEnd}`);
        if ((candidate.start + candidate.duration - maxFragLookUpTolerance) <= bufferEnd) {
          return 1;
        }// if maxFragLookUpTolerance will have negative value then don't return -1 for first element
        else if (candidate.start - maxFragLookUpTolerance > bufferEnd && candidate.start) {
          return -1;
        }
        return 0;
      });
    } else {
      // reach end of playlist
      foundFrag = fragments[fragLen-1];
    }
    if (foundFrag) {
      frag = foundFrag;
      const curSNIdx = frag.sn - levelDetails.startSN;
      const sameLevel = fragPrevious && frag.level === fragPrevious.level;
      //logger.log('find SN matching with pos:' +  bufferEnd + ':' + frag.sn);
       if (sameLevel && frag.sn === fragPrevious.sn) {
          if (frag.sn < levelDetails.endSN) {
            let deltaPTS = fragPrevious.deltaPTS;
            // if there is a significant delta between audio and video, larger than max allowed hole,
            // and if previous remuxed fragment did not start with a keyframe. (fragPrevious.dropped)
            // let's try to load previous fragment again to get last keyframe
            // then we will reload again current fragment (that way we should be able to fill the buffer hole ...)
            if (deltaPTS && deltaPTS > config.maxBufferHole && fragPrevious.dropped && curSNIdx) {
              frag = fragments[curSNIdx - 1];
              logger.warn(`SN just loaded, with large PTS gap between audio and video, maybe frag is not starting with a keyframe ? load previous one to try to overcome this`);
              // decrement previous frag load counter to avoid frag loop loading error when next fragment will get reloaded
              fragPrevious.loadCounter--;
            } else {
              frag = fragments[curSNIdx + 1];
              logger.log(`SN just loaded, load next one: ${frag.sn}`);
            }
          } else {
            frag = null;
          }
        } else if (frag.dropped && !sameLevel) {
         // If a fragment has dropped frames and it's in a different level/sequence, load the previous fragment to try and find the keyframe
         // Reset the dropped count now since it won't be reset until we parse the fragment again, which prevents infinite backtracking on the same segment
         logger.warn('Loaded fragment with dropped frames, backtracking 1 segment to find a keyframe');
         frag.dropped = 0;
         if (curSNIdx) {
           const prev = fragments[curSNIdx - 1];
           if (prev.loadCounter) {
             prev.loadCounter--;
           }
           frag = prev;
         } else {
           frag = null;
         }
      }
    }
    return frag;
  }

  _loadFragmentOrKey({frag, level, levelDetails, pos, bufferEnd}) {
    const hls = this.hls,
          config = hls.config;

    //logger.log('loading frag ' + i +',pos/bufEnd:' + pos.toFixed(3) + '/' + bufferEnd.toFixed(3));
    if ((frag.decryptdata.uri != null) && (frag.decryptdata.key == null)) {
      logger.log(`Loading key for ${frag.sn} of [${levelDetails.startSN} ,${levelDetails.endSN}],level ${level}`);
      this.state = State.KEY_LOADING;
      hls.trigger(Event.KEY_LOADING, {frag: frag});
    } else {
      logger.log(`Loading ${frag.sn} of [${levelDetails.startSN} ,${levelDetails.endSN}],level ${level}, currentTime:${pos.toFixed(3)},bufferEnd:${bufferEnd.toFixed(3)}`);
      // ensure that we are not reloading the same fragments in loop ...
      if (this.fragLoadIdx !== undefined) {
        this.fragLoadIdx++;
      } else {
        this.fragLoadIdx = 0;
      }
      if (frag.loadCounter) {
        frag.loadCounter++;
        let maxThreshold = config.fragLoadingLoopThreshold;
        // if this frag has already been loaded 3 times, and if it has been reloaded recently
        if (frag.loadCounter > maxThreshold && (Math.abs(this.fragLoadIdx - frag.loadIdx) < maxThreshold)) {
          hls.trigger(Event.ERROR, {type: ErrorTypes.MEDIA_ERROR, details: ErrorDetails.FRAG_LOOP_LOADING_ERROR, fatal: false, frag: frag});
          return false;
        }
      } else {
        frag.loadCounter = 1;
      }
      frag.loadIdx = this.fragLoadIdx;
      this.fragCurrent = frag;
      this.startFragRequested = true;
      this.nextLoadPosition = frag.start + frag.duration;
      frag.autoLevel = hls.autoLevelEnabled;
      frag.bitrateTest = this.bitrateTest;
      hls.trigger(Event.FRAG_LOADING, {frag: frag});
      this.state = State.FRAG_LOADING;
      return true;
    }
  }

  set state(nextState) {
    if (this.state !== nextState) {
      const previousState = this.state;
      this._state = nextState;
      logger.log(`engine state transition from ${previousState} to ${nextState}`);
      this.hls.trigger(Event.STREAM_STATE_TRANSITION, {previousState, nextState});
    }
  }

  get state() {
    return this._state;
  }

  getBufferRange(position) {
    var i, range,
        bufferRange = this.bufferRange;
    if (bufferRange) {
      for (i = bufferRange.length - 1; i >=0; i--) {
        range = bufferRange[i];
        if (position >= range.start && position <= range.end) {
          return range;
        }
      }
    }
    return null;
  }

  get currentLevel() {
    let media = this.media;
    if (media) {
      var range = this.getBufferRange(media.currentTime);
      if (range) {
        return range.frag.level;
      }
    }
    return -1;
  }

  get nextBufferRange() {
    let media = this.media;
    if (media) {
      // first get end range of current fragment
      return this.followingBufferRange(this.getBufferRange(media.currentTime));
    } else {
      return null;
    }
  }

  followingBufferRange(range) {
    if (range) {
      // try to get range of next fragment (500ms after this range)
      return this.getBufferRange(range.end + 0.5);
    }
    return null;
  }

  get nextLevel() {
    var range = this.nextBufferRange;
    if (range) {
      return range.frag.level;
    } else {
      return -1;
    }
  }

  _checkFragmentChanged() {
    var rangeCurrent, currentTime, video = this.media;
    if (video && video.readyState && video.seeking === false) {
      currentTime = video.currentTime;
      /* if video element is in seeked state, currentTime can only increase.
        (assuming that playback rate is positive ...)
        As sometimes currentTime jumps back to zero after a
        media decode error, check this, to avoid seeking back to
        wrong position after a media decode error
      */
      if(currentTime > video.playbackRate*this.lastCurrentTime) {
        this.lastCurrentTime = currentTime;
      }
      if (BufferHelper.isBuffered(video,currentTime)) {
        rangeCurrent = this.getBufferRange(currentTime);
      } else if (BufferHelper.isBuffered(video,currentTime + 0.1)) {
        /* ensure that FRAG_CHANGED event is triggered at startup,
          when first video frame is displayed and playback is paused.
          add a tolerance of 100ms, in case current position is not buffered,
          check if current pos+100ms is buffered and use that buffer range
          for FRAG_CHANGED event reporting */
        rangeCurrent = this.getBufferRange(currentTime + 0.1);
      }
      if (rangeCurrent) {
        var fragPlaying = rangeCurrent.frag;
        if (fragPlaying !== this.fragPlaying) {
          this.fragPlaying = fragPlaying;
          this.hls.trigger(Event.FRAG_CHANGED, {frag: fragPlaying});
        }
      }
    }
  }

  /*
    on immediate level switch :
     - pause playback if playing
     - cancel any pending load request
     - and trigger a buffer flush
  */
  immediateLevelSwitch() {
    logger.log('immediateLevelSwitch');
    if (!this.immediateSwitch) {
      this.immediateSwitch = true;
      let media = this.media, previouslyPaused;
      if (media) {
        previouslyPaused = media.paused;
        media.pause();
      } else {
        // don't restart playback after instant level switch in case media not attached
        previouslyPaused = true;
      }
      this.previouslyPaused = previouslyPaused;
    }
    var fragCurrent = this.fragCurrent;
    if (fragCurrent && fragCurrent.loader) {
      fragCurrent.loader.abort();
    }
    this.fragCurrent = null;
    // increase fragment load Index to avoid frag loop loading error after buffer flush
    this.fragLoadIdx += 2 * this.config.fragLoadingLoopThreshold;
    this.state = State.BUFFER_FLUSHING;
    // flush everything
    this.hls.trigger(Event.BUFFER_FLUSHING, {startOffset: 0, endOffset: Number.POSITIVE_INFINITY});
  }

  /*
     on immediate level switch end, after new fragment has been buffered :
      - nudge video decoder by slightly adjusting video currentTime (if currentTime buffered)
      - resume the playback if needed
  */
  immediateLevelSwitchEnd() {
    let media = this.media;
    if (media && media.buffered.length) {
      this.immediateSwitch = false;
      if(BufferHelper.isBuffered(media,media.currentTime)) {
        // only nudge if currentTime is buffered
        media.currentTime -= 0.0001;
      }
      if (!this.previouslyPaused) {
        media.play();
      }
    }
  }

  nextLevelSwitch() {
    /* try to switch ASAP without breaking video playback :
       in order to ensure smooth but quick level switching,
      we need to find the next flushable buffer range
      we should take into account new segment fetch time
    */
    let media = this.media;
    // ensure that media is defined and that metadata are available (to retrieve currentTime)
    if (media && media.readyState) {
      let fetchdelay, currentRange, nextRange;
      // increase fragment load Index to avoid frag loop loading error after buffer flush
      this.fragLoadIdx += 2 * this.config.fragLoadingLoopThreshold;
      currentRange = this.getBufferRange(media.currentTime);
      if (currentRange && currentRange.start > 1) {
      // flush buffer preceding current fragment (flush until current fragment start offset)
      // minus 1s to avoid video freezing, that could happen if we flush keyframe of current video ...
        this.state = State.BUFFER_FLUSHING;
        this.hls.trigger(Event.BUFFER_FLUSHING, {startOffset: 0, endOffset: currentRange.start - 1});
      }
      if (!media.paused) {
        // add a safety delay of 1s
        var nextLevelId = this.hls.nextLoadLevel,nextLevel = this.levels[nextLevelId], fragLastKbps = this.fragLastKbps;
        if (fragLastKbps && this.fragCurrent) {
          fetchdelay = this.fragCurrent.duration * nextLevel.bitrate / (1000 * fragLastKbps) + 1;
        } else {
          fetchdelay = 0;
        }
      } else {
        fetchdelay = 0;
      }
      //logger.log('fetchdelay:'+fetchdelay);
      // find buffer range that will be reached once new fragment will be fetched
      nextRange = this.getBufferRange(media.currentTime + fetchdelay);
      if (nextRange) {
        // we can flush buffer range following this one without stalling playback
        nextRange = this.followingBufferRange(nextRange);
        if (nextRange) {
          // if we are here, we can also cancel any loading/demuxing in progress, as they are useless
          var fragCurrent = this.fragCurrent;
          if (fragCurrent && fragCurrent.loader) {
            fragCurrent.loader.abort();
          }
          this.fragCurrent = null;
          // flush position is the start position of this new buffer
          this.state = State.BUFFER_FLUSHING;
          this.hls.trigger(Event.BUFFER_FLUSHING, {startOffset: nextRange.start, endOffset: Number.POSITIVE_INFINITY});
        }
      }
    }
  }

  onMediaAttached(data) {
    var media = this.media = this.mediaBuffer = data.media;
    this.onvseeking = this.onMediaSeeking.bind(this);
    this.onvseeked = this.onMediaSeeked.bind(this);
    this.onvended = this.onMediaEnded.bind(this);
    media.addEventListener('seeking', this.onvseeking);
    media.addEventListener('seeked', this.onvseeked);
    media.addEventListener('ended', this.onvended);
    let config = this.config;
    if(this.levels && config.autoStartLoad) {
      this.hls.startLoad(config.startPosition);
    }
  }

  onMediaDetaching() {
    var media = this.media;
    if (media && media.ended) {
      logger.log('MSE detaching and video ended, reset startPosition');
      this.startPosition = this.lastCurrentTime = 0;
    }

    // reset fragment loading counter on MSE detaching to avoid reporting FRAG_LOOP_LOADING_ERROR after error recovery
    var levels = this.levels;
    if (levels) {
      // reset fragment load counter
        levels.forEach(level => {
          if(level.details) {
            level.details.fragments.forEach(fragment => {
              fragment.loadCounter = undefined;
              fragment.backtracked = undefined;
            });
          }
      });
    }
    // remove video listeners
    if (media) {
      media.removeEventListener('seeking', this.onvseeking);
      media.removeEventListener('seeked', this.onvseeked);
      media.removeEventListener('ended', this.onvended);
      this.onvseeking = this.onvseeked  = this.onvended = null;
    }
    this.media = this.mediaBuffer = null;
    this.loadedmetadata = false;
    this.stopLoad();
  }

  onMediaSeeking() {
    let media = this.media, currentTime = media ? media.currentTime : undefined, config = this.config;
    logger.log(`media seeking to ${currentTime.toFixed(3)}`);
    if (this.state === State.FRAG_LOADING) {
      let bufferInfo = BufferHelper.bufferInfo(media,currentTime,this.config.maxBufferHole),
          fragCurrent = this.fragCurrent;
      // check if we are seeking to a unbuffered area AND if frag loading is in progress
      if (bufferInfo.len === 0 && fragCurrent) {
        let tolerance = config.maxFragLookUpTolerance,
            fragStartOffset = fragCurrent.start - tolerance,
            fragEndOffset = fragCurrent.start + fragCurrent.duration + tolerance;
        // check if we seek position will be out of currently loaded frag range : if out cancel frag load, if in, don't do anything
        if (currentTime < fragStartOffset || currentTime > fragEndOffset) {
          if (fragCurrent.loader) {
            logger.log('seeking outside of buffer while fragment load in progress, cancel fragment load');
            fragCurrent.loader.abort();
          }
          this.fragCurrent = null;
          this.fragPrevious = null;
          // switch to IDLE state to load new fragment
          this.state = State.IDLE;
        } else {
          logger.log('seeking outside of buffer but within currently loaded fragment range');
        }
      }
    } else if (this.state === State.ENDED) {
        // switch to IDLE state to check for potential new fragment
        this.state = State.IDLE;
    }
    if (media) {
      this.lastCurrentTime = currentTime;
    }
    // avoid reporting fragment loop loading error in case user is seeking several times on same position
    if (this.state !== State.FRAG_LOADING && this.fragLoadIdx !== undefined) {
      this.fragLoadIdx += 2 * config.fragLoadingLoopThreshold;
<<<<<<< HEAD
=======
    }
    // in case seeking occurs although no media buffered, adjust startPosition and nextLoadPosition to seek target
    if(!this.loadedmetadata) {
      this.nextLoadPosition = this.startPosition = currentTime;
>>>>>>> ac72ae33
    }
    // tick to speed up processing
    this.tick();
  }

  onMediaSeeked() {
    logger.log(`media seeked to ${this.media.currentTime.toFixed(3)}`);
    // tick to speed up FRAGMENT_PLAYING triggering
    this.tick();
  }

  onMediaEnded() {
    logger.log('media ended');
    // reset startPosition and lastCurrentTime to restart playback @ stream beginning
    this.startPosition = this.lastCurrentTime = 0;
  }


  onManifestLoading() {
    // reset buffer on manifest loading
    logger.log('trigger BUFFER_RESET');
    this.hls.trigger(Event.BUFFER_RESET);
    this.bufferRange = [];
    this.stalled = false;
    this.startPosition = this.lastCurrentTime = 0;
  }

  onManifestParsed(data) {
    var aac = false, heaac = false, codec;
    data.levels.forEach(level => {
      // detect if we have different kind of audio codecs used amongst playlists
      codec = level.audioCodec;
      if (codec) {
        if (codec.indexOf('mp4a.40.2') !== -1) {
          aac = true;
        }
        if (codec.indexOf('mp4a.40.5') !== -1) {
          heaac = true;
        }
      }
    });
    this.audioCodecSwitch = (aac && heaac);
    if (this.audioCodecSwitch) {
      logger.log('both AAC/HE-AAC audio found in levels; declaring level codec as HE-AAC');
    }
    this.levels = data.levels;
    this.startLevelLoaded = false;
    this.startFragRequested = false;
    let config = this.config;
    if (config.autoStartLoad) {
      this.hls.startLoad(config.startPosition);
    }
  }

  onLevelLoaded(data) {
    var newDetails = data.details,
        newLevelId = data.level,
        curLevel = this.levels[newLevelId],
        duration = newDetails.totalduration,
        sliding = 0;

    logger.log(`level ${newLevelId} loaded [${newDetails.startSN},${newDetails.endSN}],duration:${duration}`);
    this.levelLastLoaded = newLevelId;

    if (newDetails.live) {
      var curDetails = curLevel.details;
      if (curDetails && newDetails.fragments.length > 0) {
        // we already have details for that level, merge them
        LevelHelper.mergeDetails(curDetails,newDetails);
        sliding = newDetails.fragments[0].start;
        this.liveSyncPosition = this.computeLivePosition(sliding, curDetails);
        if (newDetails.PTSKnown) {
          logger.log(`live playlist sliding:${sliding.toFixed(3)}`);
        } else {
          logger.log('live playlist - outdated PTS, unknown sliding');
        }
      } else {
        newDetails.PTSKnown = false;
        logger.log('live playlist - first load, unknown sliding');
      }
    } else {
      newDetails.PTSKnown = false;
    }
    // override level info
    curLevel.details = newDetails;
    this.hls.trigger(Event.LEVEL_UPDATED, { details: newDetails, level: newLevelId });

    if (this.startFragRequested === false) {
    // compute start position if set to -1. use it straight away if value is defined
      if (this.startPosition === -1 || this.lastCurrentTime === -1) {
        // first, check if start time offset has been set in playlist, if yes, use this value
        let startTimeOffset = newDetails.startTimeOffset;
        if(!isNaN(startTimeOffset)) {
          if (startTimeOffset < 0) {
            logger.log(`negative start time offset ${startTimeOffset}, count from end of last fragment`);
            startTimeOffset = sliding + duration + startTimeOffset;
          }
          logger.log(`start time offset found in playlist, adjust startPosition to ${startTimeOffset}`);
          this.startPosition = startTimeOffset;
        } else {
          // if live playlist, set start position to be fragment N-this.config.liveSyncDurationCount (usually 3)
          if (newDetails.live) {
            this.startPosition = this.computeLivePosition(sliding, newDetails);
            logger.log(`configure startPosition to ${this.startPosition}`);
          } else {
            this.startPosition = 0;
          }
        }
        this.lastCurrentTime = this.startPosition;
      }
      this.nextLoadPosition = this.startPosition;
    }
    // only switch batck to IDLE state if we were waiting for level to start downloading a new fragment
    if (this.state === State.WAITING_LEVEL) {
      this.state = State.IDLE;
    }
    //trigger handler right now
    this.tick();
  }

  onKeyLoaded() {
    if (this.state === State.KEY_LOADING) {
      this.state = State.IDLE;
      this.tick();
    }
  }

  onFragLoaded(data) {
    var fragCurrent = this.fragCurrent,
        fragLoaded = data.frag;
    if (this.state === State.FRAG_LOADING &&
        fragCurrent &&
        fragLoaded.type === 'main' &&
        fragLoaded.level === fragCurrent.level &&
        fragLoaded.sn === fragCurrent.sn) {
      let stats = data.stats,
          currentLevel = this.levels[fragCurrent.level],
          details = currentLevel.details;
      logger.log(`Loaded  ${fragCurrent.sn} of [${details.startSN} ,${details.endSN}],level ${fragCurrent.level}`);
      // reset frag bitrate test in any case after frag loaded event
      this.bitrateTest = false;
      // if this frag was loaded to perform a bitrate test AND if hls.nextLoadLevel is greater than 0
      // then this means that we should be able to load a fragment at a higher quality level
      if (fragLoaded.bitrateTest === true && this.hls.nextLoadLevel) {
        // switch back to IDLE state ... we just loaded a fragment to determine adequate start bitrate and initialize autoswitch algo
        this.state = State.IDLE;
        this.startFragRequested = false;
        stats.tparsed = stats.tbuffered = performance.now();
        this.hls.trigger(Event.FRAG_BUFFERED, {stats: stats, frag: fragCurrent, id : 'main'});
        this.tick();
      } else {
        this.state = State.PARSING;
        // transmux the MPEG-TS data to ISO-BMFF segments
        this.stats = stats;
        let duration = details.totalduration,
            start = !isNaN(fragCurrent.startDTS) ? fragCurrent.startDTS  : fragCurrent.start,
            level = fragCurrent.level,
            sn = fragCurrent.sn,
            audioCodec = this.config.defaultAudioCodec || currentLevel.audioCodec;
        if(this.audioCodecSwap) {
          logger.log('swapping playlist audio codec');
          if(audioCodec === undefined) {
            audioCodec = this.lastAudioCodec;
          }
          if(audioCodec) {
            if(audioCodec.indexOf('mp4a.40.5') !==-1) {
              audioCodec = 'mp4a.40.2';
            } else {
              audioCodec = 'mp4a.40.5';
            }
          }
        }
        this.pendingAppending = 0;
        logger.log(`Parsing ${sn} of [${details.startSN} ,${details.endSN}],level ${level}, cc ${fragCurrent.cc}`);
        let demuxer = this.demuxer;
        if (!demuxer) {
          demuxer = this.demuxer = new Demuxer(this.hls,'main');
        }
        // time Offset is accurate if level PTS is known, or if playlist is not sliding (not live)
        let accurateTimeOffset = details.PTSKnown || !details.live;
        demuxer.push(data.payload, audioCodec, currentLevel.videoCodec, start, fragCurrent.cc, level, sn, duration, fragCurrent.decryptdata, accurateTimeOffset);
      }
    }
    this.fragLoadError = 0;
  }

  onFragParsingInitSegment(data) {
    let fragCurrent = this.fragCurrent;
    if (fragCurrent &&
        data.id === 'main' &&
        data.sn === fragCurrent.sn &&
        data.level === fragCurrent.level &&
        this.state === State.PARSING) {
      var tracks = data.tracks, trackName, track;

      // if audio track is expected to come from audio stream controller, discard any coming from main
      if (tracks.audio && this.altAudio) {
        delete tracks.audio;
      }
      // include levelCodec in audio and video tracks
      track = tracks.audio;
      if(track) {
        var audioCodec = this.levels[this.level].audioCodec,
            ua = navigator.userAgent.toLowerCase();
        if(audioCodec && this.audioCodecSwap) {
          logger.log('swapping playlist audio codec');
          if(audioCodec.indexOf('mp4a.40.5') !==-1) {
            audioCodec = 'mp4a.40.2';
          } else {
            audioCodec = 'mp4a.40.5';
          }
        }
        // in case AAC and HE-AAC audio codecs are signalled in manifest
        // force HE-AAC , as it seems that most browsers prefers that way,
        // except for mono streams OR on FF
        // these conditions might need to be reviewed ...
        if (this.audioCodecSwitch) {
            // don't force HE-AAC if mono stream
           if(track.metadata.channelCount !== 1 &&
            // don't force HE-AAC if firefox
            ua.indexOf('firefox') === -1) {
              audioCodec = 'mp4a.40.5';
          }
        }
        // HE-AAC is broken on Android, always signal audio codec as AAC even if variant manifest states otherwise
        if(ua.indexOf('android') !== -1 && track.container !== 'audio/mpeg') { // Exclude mpeg audio
          audioCodec = 'mp4a.40.2';
          logger.log(`Android: force audio codec to` + audioCodec);
        }
        track.levelCodec = audioCodec;
        track.id = data.id;
      }
      track = tracks.video;
      if(track) {
        track.levelCodec = this.levels[this.level].videoCodec;
        track.id = data.id;
      }

      // if remuxer specify that a unique track needs to generated,
      // let's merge all tracks together
      if (data.unique) {
        var mergedTrack = {
            codec : '',
            levelCodec : ''
          };
        for (trackName in data.tracks) {
          track = tracks[trackName];
          mergedTrack.container = track.container;
          if (mergedTrack.codec) {
            mergedTrack.codec +=  ',';
            mergedTrack.levelCodec +=  ',';
          }
          if(track.codec) {
            mergedTrack.codec +=  track.codec;
          }
          if (track.levelCodec) {
            mergedTrack.levelCodec +=  track.levelCodec;
          }
        }
        tracks = { audiovideo : mergedTrack };
      }
      this.hls.trigger(Event.BUFFER_CODECS,tracks);
      // loop through tracks that are going to be provided to bufferController
      for (trackName in tracks) {
        track = tracks[trackName];
        logger.log(`main track:${trackName},container:${track.container},codecs[level/parsed]=[${track.levelCodec}/${track.codec}]`);
        var initSegment = track.initSegment;
        if (initSegment) {
          this.pendingAppending++;
          this.hls.trigger(Event.BUFFER_APPENDING, {type: trackName, data: initSegment, parent : 'main', content : 'initSegment'});
        }
      }
      //trigger handler right now
      this.tick();
    }
  }

  onFragParsingData(data) {
    let fragCurrent = this.fragCurrent;
    if (fragCurrent &&
        data.id === 'main' &&
        data.sn === fragCurrent.sn &&
        data.level === fragCurrent.level &&
        !(data.type === 'audio' && this.altAudio) && // filter out main audio if audio track is loaded through audio stream controller
        this.state === State.PARSING) {
      var level = this.levels[this.level],
          frag = this.fragCurrent;

      logger.log(`Parsed ${data.type},PTS:[${data.startPTS.toFixed(3)},${data.endPTS.toFixed(3)}],DTS:[${data.startDTS.toFixed(3)}/${data.endDTS.toFixed(3)}],nb:${data.nb},dropped:${data.dropped || 0}`);
<<<<<<< HEAD

      // Detect gaps in a fragment  and try to fix it by finding a keyframe in the previous fragment (see _findFragments)
      if(data.type === 'video') {
        frag.dropped = data.dropped;
        if (frag.dropped) {
          if (!frag.backtracked) {
            // Return back to the IDLE state without appending to buffer
            // Causes findFragments to backtrack a segment and find the keyframe
            // Audio fragments arriving before video sets the nextLoadPosition, causing _findFragments to skip the backtracked fragment
            frag.backtracked = true;
            this.nextLoadPosition = frag.startPTS;
            this.state = State.IDLE;
            this.tick();
            return;
          } else {
            logger.warn('Already backtracked on this fragment, appending with the gap');
          }
        } else {
          // Only reset the backtracked flag if we've loaded the frag without any dropped frames
          frag.backtracked = false;
        }
      }
=======
>>>>>>> ac72ae33

      var drift = LevelHelper.updateFragPTSDTS(level.details,frag.sn,data.startPTS,data.endPTS,data.startDTS,data.endDTS),
          hls = this.hls;
      hls.trigger(Event.LEVEL_PTS_UPDATED, {details: level.details, level: this.level, drift: drift, type: data.type, start: data.startPTS, end: data.endPTS});

      // has remuxer dropped video frames located before first keyframe ?
      [data.data1, data.data2].forEach(buffer => {
        if (buffer) {
          this.pendingAppending++;
          hls.trigger(Event.BUFFER_APPENDING, {type: data.type, data: buffer, parent : 'main',content : 'data'});
        }
      });

      this.bufferRange.push({type: data.type, start: data.startPTS, end: data.endPTS, frag: frag});

      //trigger handler right now
      this.tick();
    }
  }

  onFragParsed(data) {
    let fragCurrent = this.fragCurrent;
    if (fragCurrent &&
        data.id === 'main' &&
        data.sn === fragCurrent.sn &&
        data.level === fragCurrent.level &&
        this.state === State.PARSING) {
      this.stats.tparsed = performance.now();
      this.state = State.PARSED;
      this._checkAppendedParsed();
    }
  }

  onAudioTrackSwitch(data) {
    // if any URL found on new audio track, it is an alternate audio track
    var altAudio = !!data.url;
    // if we switch on main audio, ensure that main fragment scheduling is synced with media.buffered
    if (!altAudio) {
      if (this.mediaBuffer !== this.media) {
        logger.log(`switching on main audio, use media.buffered to schedule main fragment loading`);
        this.mediaBuffer = this.media;
        let fragCurrent = this.fragCurrent;
        // we need to refill audio buffer from main: cancel any frag loading to speed up audio switch
        if (fragCurrent.loader) {
          logger.log('switching to main audio track, cancel main fragment load');
          fragCurrent.loader.abort();
        }
        this.fragCurrent = null;
        this.fragPrevious = null;
        // destroy demuxer to force init segment generation (following audio switch)
        if (this.demuxer) {
          this.demuxer.destroy();
          this.demuxer = null;
        }
        // switch to IDLE state to load new fragment
        this.state = State.IDLE;
      }
    } else {
    // if we switch on alternate audio, ensure that main fragment scheduling is synced with video sourcebuffer buffered
      if (this.videoBuffer && this.mediaBuffer !== this.videoBuffer) {
        logger.log(`switching on alternate audio, use video.buffered to schedule main fragment loading`);
        this.mediaBuffer = this.videoBuffer;
      }
    }
    this.altAudio = altAudio;
  }


  onBufferCreated(data) {
    let tracks = data.tracks, mediaTrack, name, alternate = false;
    for(var type in tracks) {
      let track = tracks[type];
      if (track.id === 'main') {
        name = type;
        mediaTrack = track;
        // keep video source buffer reference
        if (type === 'video') {
          this.videoBuffer = tracks[type].buffer;
        }
      } else {
        alternate = true;
      }
    }
    if (alternate && mediaTrack) {
      logger.log(`alternate track found, use ${name}.buffered to schedule main fragment loading`);
      this.mediaBuffer = mediaTrack.buffer;
    } else {
      this.mediaBuffer = this.media;
    }
  }

  onBufferAppended(data) {
    if (data.parent === 'main') {
      switch (this.state) {
        case State.PARSING:
        case State.PARSED:
          this.pendingAppending--;
          this._checkAppendedParsed();
          break;
        default:
          break;
      }
    }
  }

  _checkAppendedParsed() {
    //trigger handler right now
    if (this.state === State.PARSED && this.pendingAppending === 0)  {
      var frag = this.fragCurrent, stats = this.stats;
      if (frag) {
        this.fragPrevious = frag;
        stats.tbuffered = performance.now();
        // we should get rid of this.fragLastKbps
        this.fragLastKbps = Math.round(8 * stats.total / (stats.tbuffered - stats.tfirst));
        this.hls.trigger(Event.FRAG_BUFFERED, {stats: stats, frag: frag, id : 'main'});
        let media = this.mediaBuffer ? this.mediaBuffer : this.media;
        logger.log(`main buffered : ${TimeRanges.toString(media.buffered)}`);
        this.state = State.IDLE;
      }
      this.tick();
    }
  }

  onError(data) {
    let frag = data.frag || this.fragCurrent;
    // don't handle frag error not related to main fragment
    if (frag && frag.type !== 'main') {
      return;
    }
    let media = this.media,
        // 0.5 : tolerance needed as some browsers stalls playback before reaching buffered end
        mediaBuffered = media && BufferHelper.isBuffered(media,media.currentTime) && BufferHelper.isBuffered(media,media.currentTime+0.5);
    switch(data.details) {
      case ErrorDetails.FRAG_LOAD_ERROR:
      case ErrorDetails.FRAG_LOAD_TIMEOUT:
      case ErrorDetails.KEY_LOAD_ERROR:
      case ErrorDetails.KEY_LOAD_TIMEOUT:
        if(!data.fatal) {
          var loadError = this.fragLoadError;
          if(loadError) {
            loadError++;
          } else {
            loadError=1;
          }
          let config = this.config;
          // keep retrying / don't raise fatal network error if current position is buffered or if in automode with current level not 0
          if (loadError <= config.fragLoadingMaxRetry || mediaBuffered || (frag.autoLevel && frag.level)) {
            this.fragLoadError = loadError;
            // reset load counter to avoid frag loop loading error
            frag.loadCounter = 0;
            // exponential backoff capped to config.fragLoadingMaxRetryTimeout
            var delay = Math.min(Math.pow(2,loadError-1)*config.fragLoadingRetryDelay,config.fragLoadingMaxRetryTimeout);
            logger.warn(`mediaController: frag loading failed, retry in ${delay} ms`);
            this.retryDate = performance.now() + delay;
            // retry loading state
            this.state = State.FRAG_LOADING_WAITING_RETRY;
          } else {
            logger.error(`mediaController: ${data.details} reaches max retry, redispatch as fatal ...`);
            // redispatch same error but with fatal set to true
            data.fatal = true;
            this.hls.trigger(Event.ERROR, data);
            this.state = State.ERROR;
          }
        }
        break;
      case ErrorDetails.FRAG_LOOP_LOADING_ERROR:
        if(!data.fatal) {
          // if buffer is not empty
          if (mediaBuffered) {
            // try to reduce max buffer length : rationale is that we could get
            // frag loop loading error because of buffer eviction
            this._reduceMaxBufferLength(frag.duration);
            this.state = State.IDLE;
          } else {
            // buffer empty. report as fatal if in manual mode or if lowest level.
            // level controller takes care of emergency switch down logic
            if (!frag.autoLevel || frag.level === 0) {
              // redispatch same error but with fatal set to true
              data.fatal = true;
              this.hls.trigger(Event.ERROR, data);
              this.state = State.ERROR;
            }
          }
        }
        break;
      case ErrorDetails.LEVEL_LOAD_ERROR:
      case ErrorDetails.LEVEL_LOAD_TIMEOUT:
        if(this.state !== State.ERROR) {
          if (data.fatal) {
           // if fatal error, stop processing
            this.state = State.ERROR;
            logger.warn(`streamController: ${data.details},switch to ${this.state} state ...`);
          } else {
            // in cas of non fatal error while waiting level load to be completed, switch back to IDLE
            if (this.state === State.WAITING_LEVEL) {
              this.state = State.IDLE;
            }
          }
        }
        break;
      case ErrorDetails.BUFFER_FULL_ERROR:
        // if in appending state
        if (this.state === State.PARSING || this.state === State.PARSED) {
          // reduce max buf len if current position is buffered
          if (mediaBuffered) {
            this._reduceMaxBufferLength(frag.duration);
            this.state = State.IDLE;
          } else {
            // current position is not buffered, but browser is still complaining about buffer full error
            // this happens on IE/Edge, refer to https://github.com/dailymotion/hls.js/pull/708
            // in that case flush the whole buffer to recover
            logger.warn('buffer full error also media.currentTime is not buffered, flush everything');
            this.fragCurrent = null;
            this.state = State.PAUSED;
            // flush everything
            this.hls.trigger(Event.BUFFER_FLUSHING, {startOffset: 0, endOffset: Number.POSITIVE_INFINITY});
          }
        }
        break;
      default:
        break;
    }
  }

  _reduceMaxBufferLength(minLength) {
    let config = this.config;
    if (config.maxMaxBufferLength >= minLength) {
      // reduce max buffer length as it might be too high. we do this to avoid loop flushing ...
      config.maxMaxBufferLength/=2;
      logger.warn(`reduce max buffer length to ${config.maxMaxBufferLength}s and switch to IDLE state`);
      // increase fragment load Index to avoid frag loop loading error after buffer flush
      this.fragLoadIdx += 2 * config.fragLoadingLoopThreshold;
    }
  }

_checkBuffer() {
    var media = this.media;
    // if ready state different from HAVE_NOTHING (numeric value 0), we are allowed to seek
    if(media && media.readyState) {
        let currentTime = media.currentTime,
             buffered = media.buffered;
      // adjust currentTime to start position on loaded metadata
      if(!this.loadedmetadata && buffered.length && !media.seeking) {
        this.loadedmetadata = true;
        // only adjust currentTime if different from startPosition or if startPosition not buffered
        // at that stage, there should be only one buffered range, as we reach that code after first fragment has been buffered
        let startPosition = this.startPosition,
            startPositionBuffered = BufferHelper.isBuffered(media,startPosition);
        // if currentTime not matching with expected startPosition or startPosition not buffered
        if (currentTime !== startPosition || !startPositionBuffered) {
          logger.log(`target start position:${startPosition}`);
          // if startPosition not buffered, let's seek to buffered.start(0)
          if(!startPositionBuffered) {
            startPosition = buffered.start(0);
            logger.log(`target start position not buffered, seek to buffered.start(0) ${startPosition}`);
          }
          logger.log(`adjust currentTime from ${currentTime} to ${startPosition}`);
          media.currentTime = startPosition;
        }
      } else if (this.immediateSwitch) {
      this.immediateLevelSwitchEnd();
      } else {
        let bufferInfo = BufferHelper.bufferInfo(media,currentTime,0),
            expectedPlaying = !(media.paused || // not playing when media is paused
                                media.ended  || // not playing when media is ended
                                media.buffered.length === 0), // not playing if nothing buffered
            jumpThreshold = 0.5, // tolerance needed as some browsers stalls playback before reaching buffered range end
            playheadMoving = currentTime > media.playbackRate*this.lastCurrentTime,
            config = this.config;

        if (this.stalled && playheadMoving) {
          this.stalled = false;
          logger.log(`playback not stuck anymore @${currentTime}`);
        }
        // check buffer upfront
        // if less than jumpThreshold second is buffered, let's check in more details
        if(expectedPlaying && bufferInfo.len <= jumpThreshold) {
          if(playheadMoving) {
            // playhead moving
            jumpThreshold = 0;
            this.seekHoleNudgeDuration = 0;
          } else {
            // playhead not moving AND media expected to play
            if(!this.stalled) {
              this.seekHoleNudgeDuration = 0;
              logger.log(`playback seems stuck @${currentTime}`);
              this.hls.trigger(Event.ERROR, {type: ErrorTypes.MEDIA_ERROR, details: ErrorDetails.BUFFER_STALLED_ERROR, fatal: false});
              this.stalled = true;
            } else {
              this.seekHoleNudgeDuration += config.seekHoleNudgeDuration;
            }
          }
          // if we are below threshold, try to jump to start of next buffer range if close
          if(bufferInfo.len <= jumpThreshold) {
            // no buffer available @ currentTime, check if next buffer is close (within a config.maxSeekHole second range)
            var nextBufferStart = bufferInfo.nextStart, delta = nextBufferStart-currentTime;
            if(nextBufferStart &&
               (delta < config.maxSeekHole) &&
               (delta > 0)) {
              // next buffer is close ! adjust currentTime to nextBufferStart
              // this will ensure effective video decoding
              logger.log(`adjust currentTime from ${media.currentTime} to next buffered @ ${nextBufferStart} + nudge ${this.seekHoleNudgeDuration}`);
              let hole = nextBufferStart + this.seekHoleNudgeDuration - media.currentTime;
              media.currentTime = nextBufferStart + this.seekHoleNudgeDuration;
              this.hls.trigger(Event.ERROR, {type: ErrorTypes.MEDIA_ERROR, details: ErrorDetails.BUFFER_SEEK_OVER_HOLE, fatal: false, hole : hole});
            }
          }
        }
      }
    }
  }

  onFragLoadEmergencyAborted() {
    this.state = State.IDLE;
    // if loadedmetadata is not set, it means that we are emergency switch down on first frag
    // in that case, reset startFragRequested flag
    if(!this.loadedmetadata) {
      this.startFragRequested = false;
    }
    this.tick();
  }

  onBufferFlushed() {
    /* after successful buffer flushing, rebuild buffer Range array
      loop through existing buffer range and check if
      corresponding range is still buffered. only push to new array already buffered range
      use mediaBuffered instead of media (so that we will check against video.buffered ranges in case of alt audio track)
    */
    let media = this.mediaBuffer ? this.mediaBuffer : this.media,
        bufferRange = this.bufferRange,
        newRange = [],range,i;
    for (i = 0; i < bufferRange.length; i++) {
      range = bufferRange[i];
      if (BufferHelper.isBuffered(media,(range.start + range.end) / 2)) {
        newRange.push(range);
      }
    }
    this.bufferRange = newRange;

    // increase fragment load Index to avoid frag loop loading error after buffer flush
    this.fragLoadIdx += 2 * this.config.fragLoadingLoopThreshold;
    // move to IDLE once flush complete. this should trigger new fragment loading
    this.state = State.IDLE;
    // reset reference to frag
    this.fragPrevious = null;
  }

  swapAudioCodec() {
    this.audioCodecSwap = !this.audioCodecSwap;
  }

  computeLivePosition(sliding, levelDetails) {
    let targetLatency = this.config.liveSyncDuration !== undefined ? this.config.liveSyncDuration : this.config.liveSyncDurationCount * levelDetails.targetduration;
    return sliding + Math.max(0, levelDetails.totalduration - targetLatency);
  }

  get liveSyncPosition() {
    return this._liveSyncPosition;
  }

  set liveSyncPosition(value) {
    this._liveSyncPosition = value;
  }
}
export default StreamController;
<|MERGE_RESOLUTION|>--- conflicted
+++ resolved
@@ -65,24 +65,13 @@
 
   startLoad(startPosition) {
     if (this.levels) {
-<<<<<<< HEAD
-      let media = this.media, lastCurrentTime = this.lastCurrentTime, hls = this.hls;
-=======
       let lastCurrentTime = this.lastCurrentTime, hls = this.hls;
->>>>>>> ac72ae33
       this.stopLoad();
       if (!this.timer) {
         this.timer = setInterval(this.ontick, 100);
       }
       this.level = -1;
       this.fragLoadError = 0;
-<<<<<<< HEAD
-      if (media && lastCurrentTime > 0) {
-        logger.log(`configure startPosition @${lastCurrentTime.toFixed(3)}`);
-        if (!this.lastPaused) {
-          logger.log('resuming video');
-          media.play();
-=======
       if (!this.startFragRequested) {
         // determine load level
         let startLevel = hls.startLevel;
@@ -90,30 +79,12 @@
           // -1 : guess start Level by doing a bitrate test by loading first fragment of lowest quality level
           startLevel = 0;
           this.bitrateTest = true;
->>>>>>> ac72ae33
         }
         // set new level to playlist loader : this will trigger start level load
         // hls.nextLoadLevel remains until it is set to a new value or until a new frag is successfully loaded
         this.level = hls.nextLoadLevel = startLevel;
         this.loadedmetadata = false;
       }
-<<<<<<< HEAD
-      if (!this.startFragRequested) {
-        // determine load level
-        let startLevel = hls.startLevel;
-        if (startLevel === -1) {
-          // -1 : guess start Level by doing a bitrate test by loading first fragment of lowest quality level
-          startLevel = 0;
-          this.bitrateTest = true;
-        }
-        // set new level to playlist loader : this will trigger start level load
-        // hls.nextLoadLevel remains until it is set to a new value or until a new frag is successfully loaded
-        this.level = hls.nextLoadLevel = startLevel;
-        this.loadedmetadata = false;
-      }
-      this.state = State.IDLE;
-      this.nextLoadPosition = this.startPosition = this.lastCurrentTime;
-=======
       // if startPosition undefined but lastCurrentTime set, set startPosition to last currentTime
       if (lastCurrentTime > 0 && startPosition === -1) {
         logger.log(`override startPosition with lastCurrentTime @${lastCurrentTime.toFixed(3)}`);
@@ -121,7 +92,6 @@
       }
       this.state = State.IDLE;
       this.nextLoadPosition = this.startPosition = this.lastCurrentTime = startPosition;
->>>>>>> ac72ae33
       this.tick();
     } else {
       logger.warn('cannot start loading as manifest not parsed yet');
@@ -792,13 +762,10 @@
     // avoid reporting fragment loop loading error in case user is seeking several times on same position
     if (this.state !== State.FRAG_LOADING && this.fragLoadIdx !== undefined) {
       this.fragLoadIdx += 2 * config.fragLoadingLoopThreshold;
-<<<<<<< HEAD
-=======
     }
     // in case seeking occurs although no media buffered, adjust startPosition and nextLoadPosition to seek target
     if(!this.loadedmetadata) {
       this.nextLoadPosition = this.startPosition = currentTime;
->>>>>>> ac72ae33
     }
     // tick to speed up processing
     this.tick();
@@ -1088,7 +1055,6 @@
           frag = this.fragCurrent;
 
       logger.log(`Parsed ${data.type},PTS:[${data.startPTS.toFixed(3)},${data.endPTS.toFixed(3)}],DTS:[${data.startDTS.toFixed(3)}/${data.endDTS.toFixed(3)}],nb:${data.nb},dropped:${data.dropped || 0}`);
-<<<<<<< HEAD
 
       // Detect gaps in a fragment  and try to fix it by finding a keyframe in the previous fragment (see _findFragments)
       if(data.type === 'video') {
@@ -1111,8 +1077,6 @@
           frag.backtracked = false;
         }
       }
-=======
->>>>>>> ac72ae33
 
       var drift = LevelHelper.updateFragPTSDTS(level.details,frag.sn,data.startPTS,data.endPTS,data.startDTS,data.endDTS),
           hls = this.hls;
