/**
 * ID3 parser
 */
class ID3 {
  /**
   * Returns true if an ID3 header can be found at offset in data
   * @param {Uint8Array} data - The data to search in
   * @param {number} offset - The offset at which to start searching
   * @return {boolean} - True if an ID3 header is found
   */
  static isHeader (data, offset) {
    /*
    * http://id3.org/id3v2.3.0
    * [0]     = 'I'
    * [1]     = 'D'
    * [2]     = '3'
    * [3,4]   = {Version}
    * [5]     = {Flags}
    * [6-9]   = {ID3 Size}
    *
    * An ID3v2 tag can be detected with the following pattern:
    *  $49 44 33 yy yy xx zz zz zz zz
    * Where yy is less than $FF, xx is the 'flags' byte and zz is less than $80
    */
    if (offset + 10 <= data.length) {
      // look for 'ID3' identifier
      if (data[offset] === 0x49 && data[offset + 1] === 0x44 && data[offset + 2] === 0x33) {
        // check version is within range
        if (data[offset + 3] < 0xFF && data[offset + 4] < 0xFF) {
          // check size is within range
          if (data[offset + 6] < 0x80 && data[offset + 7] < 0x80 && data[offset + 8] < 0x80 && data[offset + 9] < 0x80)
            return true;
        }
      }
    }

    return false;
  }

  /**
   * Returns true if an ID3 footer can be found at offset in data
   * @param {Uint8Array} data - The data to search in
   * @param {number} offset - The offset at which to start searching
   * @return {boolean} - True if an ID3 footer is found
   */
  static isFooter (data, offset) {
    /*
    * The footer is a copy of the header, but with a different identifier
    */
    if (offset + 10 <= data.length) {
      // look for '3DI' identifier
      if (data[offset] === 0x33 && data[offset + 1] === 0x44 && data[offset + 2] === 0x49) {
        // check version is within range
        if (data[offset + 3] < 0xFF && data[offset + 4] < 0xFF) {
          // check size is within range
          if (data[offset + 6] < 0x80 && data[offset + 7] < 0x80 && data[offset + 8] < 0x80 && data[offset + 9] < 0x80)
            return true;
        }
      }
    }

    return false;
  }

  /**
   * Returns any adjacent ID3 tags found in data starting at offset, as one block of data
   * @param {Uint8Array} data - The data to search in
   * @param {number} offset - The offset at which to start searching
   * @return {Uint8Array} - The block of data containing any ID3 tags found
   */
  static getID3Data (data, offset) {
    const front = offset;
    let length = 0;

    while (ID3.isHeader(data, offset)) {
      // ID3 header is 10 bytes
      length += 10;

      const size = ID3._readSize(data, offset + 6);
      length += size;

      if (ID3.isFooter(data, offset + 10)) {
        // ID3 footer is 10 bytes
        length += 10;
      }

      offset += length;
    }

    if (length > 0)
      return data.subarray(front, front + length);

    return undefined;
  }

  static _readSize (data, offset) {
    let size = 0;
    size = ((data[offset] & 0x7f) << 21);
    size |= ((data[offset + 1] & 0x7f) << 14);
    size |= ((data[offset + 2] & 0x7f) << 7);
    size |= (data[offset + 3] & 0x7f);
    return size;
  }

  /**
   * Searches for the Elementary Stream timestamp found in the ID3 data chunk
   * @param {Uint8Array} data - Block of data containing one or more ID3 tags
   * @return {number} - The timestamp
   */
  static getTimeStamp (data) {
    const frames = ID3.getID3Frames(data);
    for (let i = 0; i < frames.length; i++) {
      const frame = frames[i];
      if (ID3.isTimeStampFrame(frame))
        return ID3._readTimeStamp(frame);
    }

    return undefined;
  }

  /**
   * Returns true if the ID3 frame is an Elementary Stream timestamp frame
   * @param {ID3 frame} frame
   */
  static isTimeStampFrame (frame) {
    return (frame && frame.key === 'PRIV' && frame.info === 'com.apple.streaming.transportStreamTimestamp');
  }

  static _getFrameData (data) {
    /*
    Frame ID       $xx xx xx xx (four characters)
    Size           $xx xx xx xx
    Flags          $xx xx
    */
    const type = String.fromCharCode(data[0], data[1], data[2], data[3]);
    const size = ID3._readSize(data, 4);

    // skip frame id, size, and flags
    let offset = 10;

    return { type, size, data: data.subarray(offset, offset + size) };
  }

  /**
   * Returns an array of ID3 frames found in all the ID3 tags in the id3Data
   * @param {Uint8Array} id3Data - The ID3 data containing one or more ID3 tags
   * @return {ID3 frame[]} - Array of ID3 frame objects
   */
  static getID3Frames (id3Data) {
    let offset = 0;
    const frames = [];

    while (ID3.isHeader(id3Data, offset)) {
      const size = ID3._readSize(id3Data, offset + 6);
      // skip past ID3 header
      offset += 10;
      const end = offset + size;
      // loop through frames in the ID3 tag
      while (offset + 8 < end) {
        const frameData = ID3._getFrameData(id3Data.subarray(offset));
        const frame = ID3._decodeFrame(frameData);
        if (frame)
          frames.push(frame);

        // skip frame header and frame data
        offset += frameData.size + 10;
      }

      if (ID3.isFooter(id3Data, offset))
        offset += 10;
    }

    return frames;
  }

  static _decodeFrame (frame) {
    if (frame.type === 'PRIV')
      return ID3._decodePrivFrame(frame);
    else if (frame.type[0] === 'T')
      return ID3._decodeTextFrame(frame);
    else if (frame.type[0] === 'W')
      return ID3._decodeURLFrame(frame);

    return undefined;
  }

  static _readTimeStamp (timeStampFrame) {
    if (timeStampFrame.data.byteLength === 8) {
      const data = new Uint8Array(timeStampFrame.data);
      // timestamp is 33 bit expressed as a big-endian eight-octet number,
      // with the upper 31 bits set to zero.
      const pts33Bit = data[3] & 0x1;
      let timestamp = (data[4] << 23) +
                      (data[5] << 15) +
                      (data[6] << 7) +
                       data[7];
      timestamp /= 45;

      if (pts33Bit)
        timestamp += 47721858.84; // 2^32 / 90

      return Math.round(timestamp);
    }

    return undefined;
  }

  static _decodePrivFrame (frame) {
    /*
    Format: <text string>\0<binary data>
    */
    if (frame.size < 2)
      return undefined;

    const owner = ID3._utf8ArrayToStr(frame.data, true);
    const privateData = new Uint8Array(frame.data.subarray(owner.length + 1));

    return { key: frame.type, info: owner, data: privateData.buffer };
  }

  static _decodeTextFrame (frame) {
    if (frame.size < 2)
      return undefined;

    if (frame.type === 'TXXX') {
      /*
      Format:
      [0]   = {Text Encoding}
      [1-?] = {Description}\0{Value}
      */
      let index = 1;
      const description = ID3._utf8ArrayToStr(frame.data.subarray(index));

      index += description.length + 1;
      const value = ID3._utf8ArrayToStr(frame.data.subarray(index));

      return { key: frame.type, info: description, data: value };
    } else {
      /*
      Format:
      [0]   = {Text Encoding}
      [1-?] = {Value}
      */
      const text = ID3._utf8ArrayToStr(frame.data.subarray(1));
      return { key: frame.type, data: text };
    }
  }

  static _decodeURLFrame (frame) {
    if (frame.type === 'WXXX') {
      /*
      Format:
      [0]   = {Text Encoding}
      [1-?] = {Description}\0{URL}
      */
      if (frame.size < 2)
        return undefined;

      let index = 1;
      const description = ID3._utf8ArrayToStr(frame.data.subarray(index));

      index += description.length + 1;
      const value = ID3._utf8ArrayToStr(frame.data.subarray(index));

      return { key: frame.type, info: description, data: value };
    } else {
      /*
      Format:
      [0-?] = {URL}
      */
      const url = ID3._utf8ArrayToStr(frame.data);
      return { key: frame.type, data: url };
    }
  }

  // http://stackoverflow.com/questions/8936984/uint8array-to-string-in-javascript/22373197
  // http://www.onicos.com/staff/iz/amuse/javascript/expert/utf.txt
  /* utf.js - UTF-8 <=> UTF-16 convertion
   *
   * Copyright (C) 1999 Masanao Izumo <iz@onicos.co.jp>
   * Version: 1.0
   * LastModified: Dec 25 1999
   * This library is free.  You can redistribute it and/or modify it.
   */
<<<<<<< HEAD
  static _utf8ArrayToStr(array, exitOnNull = false) {

=======
  static _utf8ArrayToStr (array, exitOnNull = false) {
>>>>>>> 661d31ed
    const len = array.length;
    let c;
    let char2;
    let char3;
    let out = '';
    let i = 0;
    while (i < len) {
<<<<<<< HEAD
        c = array[i++];
        if (c === 0x00 && exitOnNull) {
            return out;
        } else if (c === 0x00 || c === 0x03) {
          // If the character is 3 (END_OF_TEXT) or 0 (NULL) then skip it
            continue;
        }
        switch (c >> 4) {
            case 0: case 1: case 2: case 3: case 4: case 5: case 6: case 7:
            // 0xxxxxxx
                out += String.fromCharCode(c);
                break;
            case 12: case 13:
            // 110x xxxx   10xx xxxx
                char2 = array[i++];
                out += String.fromCharCode(((c & 0x1F) << 6) | (char2 & 0x3F));
                break;
            case 14:
                // 1110 xxxx  10xx xxxx  10xx xxxx
                char2 = array[i++];
                char3 = array[i++];
                out += String.fromCharCode(((c & 0x0F) << 12) |
                    ((char2 & 0x3F) << 6) |
                    ((char3 & 0x3F) << 0));
                break;
            default:
        }
=======
      c = array[i++];
      if (c === 0x00 && exitOnNull) {
        return out;
      } else if (c === 0x00 || c === 0x03) {
        // If the character is 3 (END_OF_TEXT) or 0 (NULL) then skip it
        continue;
      }
      switch (c >> 4) {
      case 0: case 1: case 2: case 3: case 4: case 5: case 6: case 7:
        // 0xxxxxxx
        out += String.fromCharCode(c);
        break;
      case 12: case 13:
        // 110x xxxx   10xx xxxx
        char2 = array[i++];
        out += String.fromCharCode(((c & 0x1F) << 6) | (char2 & 0x3F));
        break;
      case 14:
        // 1110 xxxx  10xx xxxx  10xx xxxx
        char2 = array[i++];
        char3 = array[i++];
        out += String.fromCharCode(((c & 0x0F) << 12) |
                    ((char2 & 0x3F) << 6) |
                    ((char3 & 0x3F) << 0));
        break;
      default:
      }
>>>>>>> 661d31ed
    }
    return out;
  }
}

const utf8ArrayToStr = ID3._utf8ArrayToStr;

export default ID3;

export { utf8ArrayToStr };<|MERGE_RESOLUTION|>--- conflicted
+++ resolved
@@ -282,12 +282,7 @@
    * LastModified: Dec 25 1999
    * This library is free.  You can redistribute it and/or modify it.
    */
-<<<<<<< HEAD
-  static _utf8ArrayToStr(array, exitOnNull = false) {
-
-=======
   static _utf8ArrayToStr (array, exitOnNull = false) {
->>>>>>> 661d31ed
     const len = array.length;
     let c;
     let char2;
@@ -295,35 +290,6 @@
     let out = '';
     let i = 0;
     while (i < len) {
-<<<<<<< HEAD
-        c = array[i++];
-        if (c === 0x00 && exitOnNull) {
-            return out;
-        } else if (c === 0x00 || c === 0x03) {
-          // If the character is 3 (END_OF_TEXT) or 0 (NULL) then skip it
-            continue;
-        }
-        switch (c >> 4) {
-            case 0: case 1: case 2: case 3: case 4: case 5: case 6: case 7:
-            // 0xxxxxxx
-                out += String.fromCharCode(c);
-                break;
-            case 12: case 13:
-            // 110x xxxx   10xx xxxx
-                char2 = array[i++];
-                out += String.fromCharCode(((c & 0x1F) << 6) | (char2 & 0x3F));
-                break;
-            case 14:
-                // 1110 xxxx  10xx xxxx  10xx xxxx
-                char2 = array[i++];
-                char3 = array[i++];
-                out += String.fromCharCode(((c & 0x0F) << 12) |
-                    ((char2 & 0x3F) << 6) |
-                    ((char3 & 0x3F) << 0));
-                break;
-            default:
-        }
-=======
       c = array[i++];
       if (c === 0x00 && exitOnNull) {
         return out;
@@ -351,7 +317,6 @@
         break;
       default:
       }
->>>>>>> 661d31ed
     }
     return out;
   }
