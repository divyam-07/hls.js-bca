--- conflicted
+++ resolved
@@ -172,16 +172,12 @@
   // or end of data is reached
   if (isHeader(data, offset)) {
     // ADTS header Length
-<<<<<<< HEAD
     const headerLength = getHeaderLength(data, offset);
-=======
-    let headerLength = getHeaderLength(data, offset);
     if (offset + headerLength >= data.length) {
       return false;
     }
->>>>>>> c32371d2
     // ADTS frame Length
-    let frameLength = getFullFrameLength(data, offset);
+    const frameLength = getFullFrameLength(data, offset);
     if (frameLength <= headerLength) {
       return false;
     }
