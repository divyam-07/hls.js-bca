import * as URLToolkit from 'url-toolkit';

import Fragment from './fragment';
import Level from './level';
import LevelKey from './level-key';

import AttrList from '../utils/attr-list';
import { logger } from '../utils/logger';
import { isCodecType } from '../utils/codecs';

/**
 * M3U8 parser
 * @module
 */

// https://regex101.com is your friend
<<<<<<< HEAD
const MASTER_PLAYLIST_STREAM_INF_REGEX = /#EXT-X-STREAM-INF:([^\n\r]*)[\r\n]+([^\r\n]+)/g;
const MASTER_PLAYLIST_SESSION_DATA_REGEX = /#EXT-X-SESSION-DATA:(.*)/g;
=======
const MASTER_PLAYLIST_REGEX = /((#EXT-X-STREAM-INF):([^\n\r]*)[\r\n]+([^\r\n]+))|((#EXT-X-SESSION-DATA):(.*))/g;
>>>>>>> 348a61c3
const MASTER_PLAYLIST_MEDIA_REGEX = /#EXT-X-MEDIA:(.*)/g;

const MASTER_PLAYLIST_PARSE_REGEX = new RegExp([
  `(${MASTER_PLAYLIST_STREAM_INF_REGEX.source})`,
  `(${MASTER_PLAYLIST_SESSION_DATA_REGEX.source})`
].join('|'), 'g');

const LEVEL_PLAYLIST_REGEX_FAST = new RegExp([
  /#EXTINF:\s*(\d*(?:\.\d+)?)(?:,(.*)\s+)?/.source, // duration (#EXTINF:<duration>,<title>), group 1 => duration, group 2 => title
  /|(?!#)([\S+ ?]+)/.source, // segment URI, group 3 => the URI (note newline is not eaten)
  /|#EXT-X-BYTERANGE:*(.+)/.source, // next segment's byterange, group 4 => range spec (x@y)
  /|#EXT-X-PROGRAM-DATE-TIME:(.+)/.source, // next segment's program date/time group 5 => the datetime spec
  /|#.*/.source // All other non-segment oriented tags will match with all groups empty
].join(''), 'g');

const LEVEL_PLAYLIST_REGEX_SLOW = /(?:(?:#(EXTM3U))|(?:#EXT-X-(PLAYLIST-TYPE):(.+))|(?:#EXT-X-(MEDIA-SEQUENCE): *(\d+))|(?:#EXT-X-(TARGETDURATION): *(\d+))|(?:#EXT-X-(KEY):(.+))|(?:#EXT-X-(START):(.+))|(?:#EXT-X-(ENDLIST))|(?:#EXT-X-(DISCONTINUITY-SEQ)UENCE:(\d+))|(?:#EXT-X-(DIS)CONTINUITY))|(?:#EXT-X-(VERSION):(\d+))|(?:#EXT-X-(MAP):(.+))|(?:(#)([^:]*):(.*))|(?:(#)(.*))(?:.*)\r?\n?/;

const MP4_REGEX_SUFFIX = /\.(mp4|m4s|m4v|m4a)$/i;

function setLevelCodecs (level, codecs) {
  ['video', 'audio'].forEach((type) => {
    const filtered = codecs.filter((codec) => isCodecType(codec, type));
    if (filtered.length) {
      const preferred = filtered.filter((codec) => {
        return codec.lastIndexOf('avc1', 0) === 0 || codec.lastIndexOf('mp4a', 0) === 0;
      });
      level[`${type}Codec`] = preferred.length > 0 ? preferred[0] : filtered[0];

      // remove from list
      codecs = codecs.filter((codec) => filtered.indexOf(codec) === -1);
    }
  });

  level.unknownCodecs = codecs;
}

export default class M3U8Parser {
  static findGroup (groups, mediaGroupId) {
    if (!groups) {
      return null;
    }

    let matchingGroup = null;

    for (let i = 0; i < groups.length; i++) {
      const group = groups[i];
      if (group.id === mediaGroupId) {
        matchingGroup = group;
      }
    }

    return matchingGroup;
  }

  static convertAVC1ToAVCOTI (codec) {
    let avcdata = codec.split('.');
    let result;
    if (avcdata.length > 2) {
      result = avcdata.shift() + '.';
      result += parseInt(avcdata.shift()).toString(16);
      result += ('000' + parseInt(avcdata.shift()).toString(16)).substr(-4);
    } else {
      result = codec;
    }
    return result;
  }

  static resolve (url, baseUrl) {
    return URLToolkit.buildAbsoluteURL(baseUrl, url, { alwaysNormalize: true });
  }

<<<<<<< HEAD
  /**
   * @param result {RegExpExecArray}
   * @private
   */
  static _parseMasterPlaylistLevel (result, baseurl) {
    const level = {};

    const attrs = level.attrs = new AttrList(result[1]);
    level.url = M3U8Parser.resolve(result[2], baseurl);

    const resolution = attrs.decimalResolution('RESOLUTION');
    if (resolution) {
      level.width = resolution.width;
      level.height = resolution.height;
    }
    level.bitrate = attrs.decimalInteger('AVERAGE-BANDWIDTH') || attrs.decimalInteger('BANDWIDTH');
    level.name = attrs.NAME;

    setLevelCodecs(level, [].concat((attrs.CODECS || '').split(/[ ,]+/)));

    if (level.videoCodec && level.videoCodec.indexOf('avc1') !== -1) {
      level.videoCodec = M3U8Parser.convertAVC1ToAVCOTI(level.videoCodec);
    }

    return level;
  }

  static parseMasterPlaylist (string, baseurl) {
    let levels = [];
    let sessionData = {};
    let hasSessionData = false;
    let result, tmp;

    MASTER_PLAYLIST_PARSE_REGEX.lastIndex = 0;
    MASTER_PLAYLIST_SESSION_DATA_REGEX.lastIndex = 0;
    MASTER_PLAYLIST_STREAM_INF_REGEX.lastIndex = 0;

    while ((tmp = MASTER_PLAYLIST_PARSE_REGEX.exec(string)) != null) {
      if ((result = MASTER_PLAYLIST_STREAM_INF_REGEX.exec(tmp[0])) !== null) {
        levels.push(this._parseMasterPlaylistLevel(result, baseurl));
      } else if ((result = MASTER_PLAYLIST_SESSION_DATA_REGEX.exec(tmp))) {
        let sessionAttrs = new AttrList(result[1]);
=======
  static parseMasterPlaylist (string, baseurl) {
    let levels = [];
    let sessionData = {};
    let hasSessionData = false;
    MASTER_PLAYLIST_REGEX.lastIndex = 0;

    let result;
    while ((result = MASTER_PLAYLIST_REGEX.exec(string)) != null) {
      if (result[2]) {
        // group 2 is '#EXT-X-STREAM-INF' if found, parse level tag
        const level = {};

        const attrs = level.attrs = new AttrList(result[3]);
        level.url = M3U8Parser.resolve(result[4], baseurl);

        const resolution = attrs.decimalResolution('RESOLUTION');
        if (resolution) {
          level.width = resolution.width;
          level.height = resolution.height;
        }
        level.bitrate = attrs.decimalInteger('AVERAGE-BANDWIDTH') || attrs.decimalInteger('BANDWIDTH');
        level.name = attrs.NAME;

        setCodecs([].concat((attrs.CODECS || '').split(/[ ,]+/)), level);

        if (level.videoCodec && level.videoCodec.indexOf('avc1') !== -1) {
          level.videoCodec = M3U8Parser.convertAVC1ToAVCOTI(level.videoCodec);
        }

        levels.push(level);
      } else if (result[6]) {
        // group 6 is '#EXT-X-SESSION-DATA' if found, parse session data
        let sessionAttrs = new AttrList(result[7]);
>>>>>>> 348a61c3
        if (sessionAttrs['DATA-ID']) {
          hasSessionData = true;
          sessionData[sessionAttrs['DATA-ID']] = sessionAttrs;
        }
      }
    }
<<<<<<< HEAD

=======
>>>>>>> 348a61c3
    return {
      levels,
      sessionData: hasSessionData ? sessionData : null
    };
  }

  static parseMasterPlaylistMedia (string, baseurl, type, audioGroups = []) {
    let result;
    let medias = [];
    let id = 0;
    MASTER_PLAYLIST_MEDIA_REGEX.lastIndex = 0;
    while ((result = MASTER_PLAYLIST_MEDIA_REGEX.exec(string)) !== null) {
      const media = {};
      const attrs = new AttrList(result[1]);
      if (attrs.TYPE === type) {
        media.groupId = attrs['GROUP-ID'];
        media.name = attrs.NAME;
        media.type = type;
        media.default = (attrs.DEFAULT === 'YES');
        media.autoselect = (attrs.AUTOSELECT === 'YES');
        media.forced = (attrs.FORCED === 'YES');
        if (attrs.URI) {
          media.url = M3U8Parser.resolve(attrs.URI, baseurl);
        }

        media.lang = attrs.LANGUAGE;
        if (!media.name) {
          media.name = media.lang;
        }

        if (audioGroups.length) {
          const groupCodec = M3U8Parser.findGroup(audioGroups, media.groupId);
          media.audioCodec = groupCodec ? groupCodec.codec : audioGroups[0].codec;
        }
        media.id = id++;
        medias.push(media);
      }
    }
    return medias;
  }

  static parseLevelPlaylist (string, baseurl, id, type, levelUrlId) {
    let currentSN = 0;
    let totalduration = 0;
    let level = new Level(baseurl);
    let levelkey = new LevelKey();
    let cc = 0;
    let prevFrag = null;
    let frag = new Fragment();
    let result;
    let i;

    let firstPdtIndex = null;

    LEVEL_PLAYLIST_REGEX_FAST.lastIndex = 0;

    while ((result = LEVEL_PLAYLIST_REGEX_FAST.exec(string)) !== null) {
      const duration = result[1];
      if (duration) { // INF
        frag.duration = parseFloat(duration);
        // avoid sliced strings    https://github.com/video-dev/hls.js/issues/939
        const title = (' ' + result[2]).slice(1);
        frag.title = title || null;
        frag.tagList.push(title ? [ 'INF', duration, title ] : [ 'INF', duration ]);
      } else if (result[3]) { // url
        if (Number.isFinite(frag.duration)) {
          const sn = currentSN++;
          frag.type = type;
          frag.start = totalduration;
          frag.levelkey = levelkey;
          frag.sn = sn;
          frag.level = id;
          frag.cc = cc;
          frag.urlId = levelUrlId;
          frag.baseurl = baseurl;
          // avoid sliced strings    https://github.com/video-dev/hls.js/issues/939
          frag.relurl = (' ' + result[3]).slice(1);
          assignProgramDateTime(frag, prevFrag);

          level.fragments.push(frag);
          prevFrag = frag;
          totalduration += frag.duration;

          frag = new Fragment();
        }
      } else if (result[4]) { // X-BYTERANGE
        const data = (' ' + result[4]).slice(1);
        if (prevFrag) {
          frag.setByteRange(data, prevFrag);
        } else {
          frag.setByteRange(data);
        }
      } else if (result[5]) { // PROGRAM-DATE-TIME
        // avoid sliced strings    https://github.com/video-dev/hls.js/issues/939
        frag.rawProgramDateTime = (' ' + result[5]).slice(1);
        frag.tagList.push(['PROGRAM-DATE-TIME', frag.rawProgramDateTime]);
        if (firstPdtIndex === null) {
          firstPdtIndex = level.fragments.length;
        }
      } else {
        result = result[0].match(LEVEL_PLAYLIST_REGEX_SLOW);
        for (i = 1; i < result.length; i++) {
          if (typeof result[i] !== 'undefined') {
            break;
          }
        }

        // avoid sliced strings    https://github.com/video-dev/hls.js/issues/939
        const value1 = (' ' + result[i + 1]).slice(1);
        const value2 = (' ' + result[i + 2]).slice(1);

        switch (result[i]) {
        case '#':
          frag.tagList.push(value2 ? [ value1, value2 ] : [ value1 ]);
          break;
        case 'PLAYLIST-TYPE':
          level.type = value1.toUpperCase();
          break;
        case 'MEDIA-SEQUENCE':
          currentSN = level.startSN = parseInt(value1);
          break;
        case 'TARGETDURATION':
          level.targetduration = parseFloat(value1);
          break;
        case 'VERSION':
          level.version = parseInt(value1);
          break;
        case 'EXTM3U':
          break;
        case 'ENDLIST':
          level.live = false;
          break;
        case 'DIS':
          cc++;
          frag.tagList.push(['DIS']);
          break;
        case 'DISCONTINUITY-SEQ':
          cc = parseInt(value1);
          break;
        case 'KEY': {
          // https://tools.ietf.org/html/draft-pantos-http-live-streaming-08#section-3.4.4
          const decryptparams = value1;
          const keyAttrs = new AttrList(decryptparams);
          const decryptmethod = keyAttrs.enumeratedString('METHOD');
          const decrypturi = keyAttrs.URI;
          const decryptiv = keyAttrs.hexadecimalInteger('IV');

          if (decryptmethod) {
            levelkey = new LevelKey();
            if ((decrypturi) && (['AES-128', 'SAMPLE-AES', 'SAMPLE-AES-CENC'].indexOf(decryptmethod) >= 0)) {
              levelkey.method = decryptmethod;
              // URI to get the key
              levelkey.baseuri = baseurl;
              levelkey.reluri = decrypturi;
              levelkey.key = null;
              // Initialization Vector (IV)
              levelkey.iv = decryptiv;
            }
          }
          break;
        }
        case 'START': {
          const startAttrs = new AttrList(value1);
          const startTimeOffset = startAttrs.decimalFloatingPoint('TIME-OFFSET');
          // TIME-OFFSET can be 0
          if (Number.isFinite(startTimeOffset)) {
            level.startTimeOffset = startTimeOffset;
          }
          break;
        }
        case 'MAP': {
          const mapAttrs = new AttrList(value1);
          frag.relurl = mapAttrs.URI;
          if (mapAttrs.BYTERANGE) {
            frag.setByteRange(mapAttrs.BYTERANGE);
          }
          frag.baseurl = baseurl;
          frag.level = id;
          frag.type = type;
          frag.sn = 'initSegment';
          level.initSegment = frag;
          frag = new Fragment();
          frag.rawProgramDateTime = level.initSegment.rawProgramDateTime;
          break;
        }
        default:
          logger.warn(`line parsed but not handled: ${result}`);
          break;
        }
      }
    }
    frag = prevFrag;
    // logger.log('found ' + level.fragments.length + ' fragments');
    if (frag && !frag.relurl) {
      level.fragments.pop();
      totalduration -= frag.duration;
    }
    level.totalduration = totalduration;
    level.averagetargetduration = totalduration / level.fragments.length;
    level.endSN = currentSN - 1;
    level.startCC = level.fragments[0] ? level.fragments[0].cc : 0;
    level.endCC = cc;

    if (!level.initSegment && level.fragments.length) {
      // this is a bit lurky but HLS really has no other way to tell us
      // if the fragments are TS or MP4, except if we download them :/
      // but this is to be able to handle SIDX.
      if (level.fragments.every((frag) => MP4_REGEX_SUFFIX.test(frag.relurl))) {
        logger.warn('MP4 fragments found but no init segment (probably no MAP, incomplete M3U8), trying to fetch SIDX');

        frag = new Fragment();
        frag.relurl = level.fragments[0].relurl;
        frag.baseurl = baseurl;
        frag.level = id;
        frag.type = type;
        frag.sn = 'initSegment';

        level.initSegment = frag;
        level.needSidxRanges = true;
      }
    }

    /**
     * Backfill any missing PDT values
       "If the first EXT-X-PROGRAM-DATE-TIME tag in a Playlist appears after
       one or more Media Segment URIs, the client SHOULD extrapolate
       backward from that tag (using EXTINF durations and/or media
       timestamps) to associate dates with those segments."
     * We have already extrapolated forward, but all fragments up to the first instance of PDT do not have their PDTs
     * computed.
     */
    if (firstPdtIndex) {
      backfillProgramDateTimes(level.fragments, firstPdtIndex);
    }

    return level;
  }
}

function backfillProgramDateTimes (fragments, startIndex) {
  let fragPrev = fragments[startIndex];
  for (let i = startIndex - 1; i >= 0; i--) {
    const frag = fragments[i];
    frag.programDateTime = fragPrev.programDateTime - (frag.duration * 1000);
    fragPrev = frag;
  }
}

function assignProgramDateTime (frag, prevFrag) {
  if (frag.rawProgramDateTime) {
    frag.programDateTime = Date.parse(frag.rawProgramDateTime);
  } else if (prevFrag && prevFrag.programDateTime) {
    frag.programDateTime = prevFrag.endProgramDateTime;
  }

  if (!Number.isFinite(frag.programDateTime)) {
    frag.programDateTime = null;
    frag.rawProgramDateTime = null;
  }
}

function setCodecs (codecs, level) {
  ['video', 'audio'].forEach((type) => {
    const filtered = codecs.filter((codec) => isCodecType(codec, type));
    if (filtered.length) {
      const preferred = filtered.filter((codec) => {
        return codec.lastIndexOf('avc1', 0) === 0 || codec.lastIndexOf('mp4a', 0) === 0;
      });
      level[`${type}Codec`] = preferred.length > 0 ? preferred[0] : filtered[0];

      // remove from list
      codecs = codecs.filter((codec) => filtered.indexOf(codec) === -1);
    }
  });

  level.unknownCodecs = codecs;
}<|MERGE_RESOLUTION|>--- conflicted
+++ resolved
@@ -14,18 +14,8 @@
  */
 
 // https://regex101.com is your friend
-<<<<<<< HEAD
-const MASTER_PLAYLIST_STREAM_INF_REGEX = /#EXT-X-STREAM-INF:([^\n\r]*)[\r\n]+([^\r\n]+)/g;
-const MASTER_PLAYLIST_SESSION_DATA_REGEX = /#EXT-X-SESSION-DATA:(.*)/g;
-=======
 const MASTER_PLAYLIST_REGEX = /((#EXT-X-STREAM-INF):([^\n\r]*)[\r\n]+([^\r\n]+))|((#EXT-X-SESSION-DATA):(.*))/g;
->>>>>>> 348a61c3
 const MASTER_PLAYLIST_MEDIA_REGEX = /#EXT-X-MEDIA:(.*)/g;
-
-const MASTER_PLAYLIST_PARSE_REGEX = new RegExp([
-  `(${MASTER_PLAYLIST_STREAM_INF_REGEX.source})`,
-  `(${MASTER_PLAYLIST_SESSION_DATA_REGEX.source})`
-].join('|'), 'g');
 
 const LEVEL_PLAYLIST_REGEX_FAST = new RegExp([
   /#EXTINF:\s*(\d*(?:\.\d+)?)(?:,(.*)\s+)?/.source, // duration (#EXTINF:<duration>,<title>), group 1 => duration, group 2 => title
@@ -38,23 +28,6 @@
 const LEVEL_PLAYLIST_REGEX_SLOW = /(?:(?:#(EXTM3U))|(?:#EXT-X-(PLAYLIST-TYPE):(.+))|(?:#EXT-X-(MEDIA-SEQUENCE): *(\d+))|(?:#EXT-X-(TARGETDURATION): *(\d+))|(?:#EXT-X-(KEY):(.+))|(?:#EXT-X-(START):(.+))|(?:#EXT-X-(ENDLIST))|(?:#EXT-X-(DISCONTINUITY-SEQ)UENCE:(\d+))|(?:#EXT-X-(DIS)CONTINUITY))|(?:#EXT-X-(VERSION):(\d+))|(?:#EXT-X-(MAP):(.+))|(?:(#)([^:]*):(.*))|(?:(#)(.*))(?:.*)\r?\n?/;
 
 const MP4_REGEX_SUFFIX = /\.(mp4|m4s|m4v|m4a)$/i;
-
-function setLevelCodecs (level, codecs) {
-  ['video', 'audio'].forEach((type) => {
-    const filtered = codecs.filter((codec) => isCodecType(codec, type));
-    if (filtered.length) {
-      const preferred = filtered.filter((codec) => {
-        return codec.lastIndexOf('avc1', 0) === 0 || codec.lastIndexOf('mp4a', 0) === 0;
-      });
-      level[`${type}Codec`] = preferred.length > 0 ? preferred[0] : filtered[0];
-
-      // remove from list
-      codecs = codecs.filter((codec) => filtered.indexOf(codec) === -1);
-    }
-  });
-
-  level.unknownCodecs = codecs;
-}
 
 export default class M3U8Parser {
   static findGroup (groups, mediaGroupId) {
@@ -91,50 +64,6 @@
     return URLToolkit.buildAbsoluteURL(baseUrl, url, { alwaysNormalize: true });
   }
 
-<<<<<<< HEAD
-  /**
-   * @param result {RegExpExecArray}
-   * @private
-   */
-  static _parseMasterPlaylistLevel (result, baseurl) {
-    const level = {};
-
-    const attrs = level.attrs = new AttrList(result[1]);
-    level.url = M3U8Parser.resolve(result[2], baseurl);
-
-    const resolution = attrs.decimalResolution('RESOLUTION');
-    if (resolution) {
-      level.width = resolution.width;
-      level.height = resolution.height;
-    }
-    level.bitrate = attrs.decimalInteger('AVERAGE-BANDWIDTH') || attrs.decimalInteger('BANDWIDTH');
-    level.name = attrs.NAME;
-
-    setLevelCodecs(level, [].concat((attrs.CODECS || '').split(/[ ,]+/)));
-
-    if (level.videoCodec && level.videoCodec.indexOf('avc1') !== -1) {
-      level.videoCodec = M3U8Parser.convertAVC1ToAVCOTI(level.videoCodec);
-    }
-
-    return level;
-  }
-
-  static parseMasterPlaylist (string, baseurl) {
-    let levels = [];
-    let sessionData = {};
-    let hasSessionData = false;
-    let result, tmp;
-
-    MASTER_PLAYLIST_PARSE_REGEX.lastIndex = 0;
-    MASTER_PLAYLIST_SESSION_DATA_REGEX.lastIndex = 0;
-    MASTER_PLAYLIST_STREAM_INF_REGEX.lastIndex = 0;
-
-    while ((tmp = MASTER_PLAYLIST_PARSE_REGEX.exec(string)) != null) {
-      if ((result = MASTER_PLAYLIST_STREAM_INF_REGEX.exec(tmp[0])) !== null) {
-        levels.push(this._parseMasterPlaylistLevel(result, baseurl));
-      } else if ((result = MASTER_PLAYLIST_SESSION_DATA_REGEX.exec(tmp))) {
-        let sessionAttrs = new AttrList(result[1]);
-=======
   static parseMasterPlaylist (string, baseurl) {
     let levels = [];
     let sessionData = {};
@@ -168,17 +97,12 @@
       } else if (result[6]) {
         // group 6 is '#EXT-X-SESSION-DATA' if found, parse session data
         let sessionAttrs = new AttrList(result[7]);
->>>>>>> 348a61c3
         if (sessionAttrs['DATA-ID']) {
           hasSessionData = true;
           sessionData[sessionAttrs['DATA-ID']] = sessionAttrs;
         }
       }
     }
-<<<<<<< HEAD
-
-=======
->>>>>>> 348a61c3
     return {
       levels,
       sessionData: hasSessionData ? sessionData : null
