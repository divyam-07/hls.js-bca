/**
 * HLS config
 */

import AbrController from './controller/abr-controller';
import BufferController from './controller/buffer-controller';
import CapLevelController from './controller/cap-level-controller';
import FPSController from './controller/fps-controller';
import XhrLoader from './utils/xhr-loader';
// import FetchLoader from './utils/fetch-loader';

import AudioTrackController from './controller/audio-track-controller';
import AudioStreamController from './controller/audio-stream-controller';

import * as Cues from './utils/cues';
import TimelineController from './controller/timeline-controller';
import SubtitleTrackController from './controller/subtitle-track-controller';
import SubtitleStreamController from './controller/subtitle-stream-controller';
import EMEController from './controller/eme-controller';

import { requestMediaKeySystemAccess } from './helper/mediakeys-helper';

export var hlsDefaultConfig = {
<<<<<<< HEAD
  autoStartLoad: true,                    // used by stream-controller
  startPosition: -1,                      // used by stream-controller
  defaultAudioCodec: undefined,           // used by stream-controller
  debug: false,                           // used by logger
  capLevelOnFPSDrop: false,               // used by fps-controller
  capLevelToPlayerSize: false,            // used by cap-level-controller
  initialLiveManifestSize: 1,             // used by stream-controller
  maxBufferLength: 30,                    // used by stream-controller
  maxBufferSize: 60 * 1000 * 1000,        // used by stream-controller
  maxBufferHole: 0.5,                     // used by stream-controller
  maxSeekHole: 2,                         // used by stream-controller
  lowBufferWatchdogPeriod: 0.5,           // used by stream-controller
  highBufferWatchdogPeriod: 3,            // used by stream-controller
  nudgeOffset: 0.1,                       // used by stream-controller
  nudgeMaxRetry : 3,                      // used by stream-controller
  maxFragLookUpTolerance: 0.25,           // used by stream-controller
  liveSyncDurationCount:3,                // used by stream-controller
  liveMaxLatencyDurationCount: Infinity,  // used by stream-controller
  liveSyncDuration: undefined,            // used by stream-controller
  liveMaxLatencyDuration: undefined,      // used by stream-controller
  liveDurationInfinity: false,            // used by buffer-controller
  maxMaxBufferLength: 600,                // used by stream-controller
  enableWorker: true,                     // used by demuxer
  enableSoftwareAES: true,                // used by decrypter
  manifestLoadingTimeOut: 10000,          // used by playlist-loader
  manifestLoadingMaxRetry: 1,             // used by playlist-loader
  manifestLoadingRetryDelay: 1000,        // used by playlist-loader
  manifestLoadingMaxRetryTimeout: 64000,  // used by playlist-loader
  startLevel: undefined,                  // used by level-controller
  levelLoadingTimeOut: 10000,             // used by playlist-loader
  levelLoadingMaxRetry: 4,                // used by playlist-loader
  levelLoadingRetryDelay: 1000,           // used by playlist-loader
  levelLoadingMaxRetryTimeout: 64000,     // used by playlist-loader
  fragLoadingTimeOut: 20000,              // used by fragment-loader
  fragLoadingMaxRetry: 6,                 // used by fragment-loader
  fragLoadingRetryDelay: 1000,            // used by fragment-loader
  fragLoadingMaxRetryTimeout: 64000,      // used by fragment-loader
  fragLoadingLoopThreshold: 3,            // used by stream-controller
  startFragPrefetch: false,               // used by stream-controller
  fpsDroppedMonitoringPeriod: 5000,       // used by fps-controller
  fpsDroppedMonitoringThreshold: 0.2,     // used by fps-controller
  appendErrorMaxRetry: 3,                 // used by buffer-controller
=======
  autoStartLoad: true, // used by stream-controller
  startPosition: -1, // used by stream-controller
  defaultAudioCodec: undefined, // used by stream-controller
  debug: false, // used by logger
  capLevelOnFPSDrop: false, // used by fps-controller
  capLevelToPlayerSize: false, // used by cap-level-controller
  initialLiveManifestSize: 1, // used by stream-controller
  maxBufferLength: 30, // used by stream-controller
  maxBufferSize: 60 * 1000 * 1000, // used by stream-controller
  maxBufferHole: 0.5, // used by stream-controller

  lowBufferWatchdogPeriod: 0.5, // used by stream-controller
  highBufferWatchdogPeriod: 3, // used by stream-controller
  nudgeOffset: 0.1, // used by stream-controller
  nudgeMaxRetry: 3, // used by stream-controller
  maxFragLookUpTolerance: 0.25, // used by stream-controller
  liveSyncDurationCount: 3, // used by stream-controller
  liveMaxLatencyDurationCount: Infinity, // used by stream-controller
  liveSyncDuration: undefined, // used by stream-controller
  liveMaxLatencyDuration: undefined, // used by stream-controller
  liveDurationInfinity: false, // used by buffer-controller
  maxMaxBufferLength: 600, // used by stream-controller
  enableWorker: true, // used by demuxer
  enableSoftwareAES: true, // used by decrypter
  manifestLoadingTimeOut: 10000, // used by playlist-loader
  manifestLoadingMaxRetry: 1, // used by playlist-loader
  manifestLoadingRetryDelay: 1000, // used by playlist-loader
  manifestLoadingMaxRetryTimeout: 64000, // used by playlist-loader
  startLevel: undefined, // used by level-controller
  levelLoadingTimeOut: 10000, // used by playlist-loader
  levelLoadingMaxRetry: 4, // used by playlist-loader
  levelLoadingRetryDelay: 1000, // used by playlist-loader
  levelLoadingMaxRetryTimeout: 64000, // used by playlist-loader
  fragLoadingTimeOut: 20000, // used by fragment-loader
  fragLoadingMaxRetry: 6, // used by fragment-loader
  fragLoadingRetryDelay: 1000, // used by fragment-loader
  fragLoadingMaxRetryTimeout: 64000, // used by fragment-loader
  startFragPrefetch: false, // used by stream-controller
  fpsDroppedMonitoringPeriod: 5000, // used by fps-controller
  fpsDroppedMonitoringThreshold: 0.2, // used by fps-controller
  appendErrorMaxRetry: 3, // used by buffer-controller
>>>>>>> 661d31ed
  loader: XhrLoader,
  // loader: FetchLoader,
  fLoader: undefined, // used by fragment-loader
  pLoader: undefined, // used by playlist-loader
  xhrSetup: undefined, // used by xhr-loader
  licenseXhrSetup: undefined, // used by eme-controller
  // fetchSetup: undefined,
  abrController: AbrController,
  bufferController: BufferController,
  capLevelController: CapLevelController,
  fpsController: FPSController,
  stretchShortVideoTrack: false, // used by mp4-remuxer
  maxAudioFramesDrift: 1, // used by mp4-remuxer
  forceKeyFrameOnDiscontinuity: true, // used by ts-demuxer
  abrEwmaFastLive: 3, // used by abr-controller
  abrEwmaSlowLive: 9, // used by abr-controller
  abrEwmaFastVoD: 3, // used by abr-controller
  abrEwmaSlowVoD: 9, // used by abr-controller
  abrEwmaDefaultEstimate: 5e5, // 500 kbps  // used by abr-controller
  abrBandWidthFactor: 0.95, // used by abr-controller
  abrBandWidthUpFactor: 0.7, // used by abr-controller
  abrMaxWithRealBitrate: false, // used by abr-controller
  maxStarvationDelay: 4, // used by abr-controller
  maxLoadingDelay: 4, // used by abr-controller
  minAutoBitrate: 0, // used by hls
  emeEnabled: false, // used by eme-controller
  widevineLicenseUrl: undefined, // used by eme-controller
  requestMediaKeySystemAccessFunc:
            requestMediaKeySystemAccess // used by eme-controller
};

if (__USE_SUBTITLES__) {
  hlsDefaultConfig.subtitleStreamController = SubtitleStreamController;
  hlsDefaultConfig.subtitleTrackController = SubtitleTrackController;
  hlsDefaultConfig.timelineController = TimelineController;
  hlsDefaultConfig.cueHandler = Cues; // used by timeline-controller
  hlsDefaultConfig.enableCEA708Captions = true; // used by timeline-controller
  hlsDefaultConfig.enableWebVTT = true; // used by timeline-controller
  hlsDefaultConfig.captionsTextTrack1Label = 'English'; // used by timeline-controller
  hlsDefaultConfig.captionsTextTrack1LanguageCode = 'en'; // used by timeline-controller
  hlsDefaultConfig.captionsTextTrack2Label = 'Spanish'; // used by timeline-controller
  hlsDefaultConfig.captionsTextTrack2LanguageCode = 'es'; // used by timeline-controller
}

if (__USE_ALT_AUDIO__) {
  hlsDefaultConfig.audioStreamController = AudioStreamController;
  hlsDefaultConfig.audioTrackController = AudioTrackController;
}

if (__USE_EME_DRM__)
  hlsDefaultConfig.emeController = EMEController;<|MERGE_RESOLUTION|>--- conflicted
+++ resolved
@@ -21,50 +21,6 @@
 import { requestMediaKeySystemAccess } from './helper/mediakeys-helper';
 
 export var hlsDefaultConfig = {
-<<<<<<< HEAD
-  autoStartLoad: true,                    // used by stream-controller
-  startPosition: -1,                      // used by stream-controller
-  defaultAudioCodec: undefined,           // used by stream-controller
-  debug: false,                           // used by logger
-  capLevelOnFPSDrop: false,               // used by fps-controller
-  capLevelToPlayerSize: false,            // used by cap-level-controller
-  initialLiveManifestSize: 1,             // used by stream-controller
-  maxBufferLength: 30,                    // used by stream-controller
-  maxBufferSize: 60 * 1000 * 1000,        // used by stream-controller
-  maxBufferHole: 0.5,                     // used by stream-controller
-  maxSeekHole: 2,                         // used by stream-controller
-  lowBufferWatchdogPeriod: 0.5,           // used by stream-controller
-  highBufferWatchdogPeriod: 3,            // used by stream-controller
-  nudgeOffset: 0.1,                       // used by stream-controller
-  nudgeMaxRetry : 3,                      // used by stream-controller
-  maxFragLookUpTolerance: 0.25,           // used by stream-controller
-  liveSyncDurationCount:3,                // used by stream-controller
-  liveMaxLatencyDurationCount: Infinity,  // used by stream-controller
-  liveSyncDuration: undefined,            // used by stream-controller
-  liveMaxLatencyDuration: undefined,      // used by stream-controller
-  liveDurationInfinity: false,            // used by buffer-controller
-  maxMaxBufferLength: 600,                // used by stream-controller
-  enableWorker: true,                     // used by demuxer
-  enableSoftwareAES: true,                // used by decrypter
-  manifestLoadingTimeOut: 10000,          // used by playlist-loader
-  manifestLoadingMaxRetry: 1,             // used by playlist-loader
-  manifestLoadingRetryDelay: 1000,        // used by playlist-loader
-  manifestLoadingMaxRetryTimeout: 64000,  // used by playlist-loader
-  startLevel: undefined,                  // used by level-controller
-  levelLoadingTimeOut: 10000,             // used by playlist-loader
-  levelLoadingMaxRetry: 4,                // used by playlist-loader
-  levelLoadingRetryDelay: 1000,           // used by playlist-loader
-  levelLoadingMaxRetryTimeout: 64000,     // used by playlist-loader
-  fragLoadingTimeOut: 20000,              // used by fragment-loader
-  fragLoadingMaxRetry: 6,                 // used by fragment-loader
-  fragLoadingRetryDelay: 1000,            // used by fragment-loader
-  fragLoadingMaxRetryTimeout: 64000,      // used by fragment-loader
-  fragLoadingLoopThreshold: 3,            // used by stream-controller
-  startFragPrefetch: false,               // used by stream-controller
-  fpsDroppedMonitoringPeriod: 5000,       // used by fps-controller
-  fpsDroppedMonitoringThreshold: 0.2,     // used by fps-controller
-  appendErrorMaxRetry: 3,                 // used by buffer-controller
-=======
   autoStartLoad: true, // used by stream-controller
   startPosition: -1, // used by stream-controller
   defaultAudioCodec: undefined, // used by stream-controller
@@ -106,7 +62,6 @@
   fpsDroppedMonitoringPeriod: 5000, // used by fps-controller
   fpsDroppedMonitoringThreshold: 0.2, // used by fps-controller
   appendErrorMaxRetry: 3, // used by buffer-controller
->>>>>>> 661d31ed
   loader: XhrLoader,
   // loader: FetchLoader,
   fLoader: undefined, // used by fragment-loader
