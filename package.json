{
  "name": "hls.js",
  "license": "Apache-2.0",
  "description": "JavaScript HLS client using MediaSourceExtension",
  "homepage": "https://github.com/video-dev/hls.js",
  "authors": "Guillaume du Pontavice <g.du.pontavice@gmail.com>",
  "repository": {
    "type": "git",
    "url": "https://github.com/video-dev/hls.js"
  },
  "bugs": {
    "url": "https://github.com/video-dev/hls.js/issues"
  },
  "main": "./dist/hls.js",
  "types": "./dist/hls.d.ts",
  "files": [
    "dist/**/*",
    "src/**/*"
  ],
  "publishConfig": {
    "access": "public"
  },
  "husky": {
    "hooks": {
      "pre-commit": "./scripts/precommit.sh"
    }
  },
  "scripts": {
    "build": "webpack --progress",
    "build:ci": "webpack",
    "build:debug": "webpack --progress --env.debug --env.demo",
    "build:watch": "webpack --progress --env.debug --env.demo --watch",
    "build:types": "tsc --emitDeclarationOnly",
    "dev": "webpack-dev-server --progress --env.debug --env.demo --env.timeline --port 8000",
    "docs": "esdoc",
    "lint": "./scripts/lint.sh",
    "lint:fix": "./scripts/lint.sh --fix",
    "lint:quiet": "./scripts/lint.sh --quiet",
    "pretest": "npm run lint",
    "sanity-check": "npm run lint && npm run docs && npm run type-check && npm run build:types && npm run build && npm run test:unit",
    "start": "npm run dev",
    "test": "npm run test:unit && npm run test:func",
    "test:unit": "karma start karma.conf.js",
    "test:unit:watch": "karma start karma.conf.js --auto-watch --no-single-run",
    "test:func": "BABEL_ENV=development mocha --require @babel/register tests/functional/auto/setup.js --timeout 40000 --exit",
    "test:func:sauce": "SAUCE=1 UA=MicrosoftEdge OS='Windows 10' BABEL_ENV=development mocha --require @babel/register tests/functional/auto/setup.js --timeout 40000 --exit",
    "type-check": "tsc --noEmit",
    "type-check:watch": "npm run type-check -- --watch"
  },
  "dependencies": {
    "eventemitter3": "^4.0.3",
    "url-toolkit": "^2.2.0"
  },
  "devDependencies": {
    "@babel/core": "^7.10.2",
    "@babel/helper-module-imports": "^7.10.1",
    "@babel/plugin-proposal-class-properties": "^7.10.1",
    "@babel/plugin-proposal-object-rest-spread": "^7.10.1",
    "@babel/plugin-proposal-optional-chaining": "^7.10.1",
    "@babel/plugin-transform-object-assign": "^7.10.1",
    "@babel/preset-env": "^7.10.2",
    "@babel/preset-typescript": "^7.10.1",
    "@babel/register": "^7.9.0",
    "@itsjamie/esdoc-cli": "^0.3.0",
    "@itsjamie/esdoc-core": "^0.3.0",
    "@itsjamie/esdoc-ecmascript-proposal-plugin": "^0.3.0",
    "@itsjamie/esdoc-standard-plugin": "^0.3.0",
    "@itsjamie/esdoc-typescript-plugin": "^0.3.0",
    "@types/chai": "^4.2.11",
    "@types/chart.js": "^2.9.24",
    "@types/mocha": "^8.0.0",
<<<<<<< HEAD
    "@types/sinon-chai": "^3.2.4",
    "@typescript-eslint/eslint-plugin": "^2.34.0",
    "@typescript-eslint/parser": "^2.34.0",
=======
    "@types/sinon-chai": "^3.2.2",
    "@typescript-eslint/eslint-plugin": "^4.4.1",
    "@typescript-eslint/parser": "^4.0.1",
>>>>>>> d99640fa
    "babel-loader": "^8.0.6",
    "babel-plugin-transform-remove-console": "6.9.4",
    "chai": "^4.2.0",
    "chart.js": "^2.9.3",
    "chartjs-plugin-zoom": "^0.7.7",
    "chromedriver": "^86.0.0",
<<<<<<< HEAD
    "eslint": "^6.8.0",
    "eslint-config-standard": "^14.1.1",
    "eslint-plugin-import": "^2.21.1",
    "eslint-plugin-mocha": "^6.3.0",
    "eslint-plugin-node": "^11.0.0",
=======
    "eslint": "^7.11.0",
    "eslint-config-standard": "^14.1.1",
    "eslint-plugin-import": "^2.22.1",
    "eslint-plugin-mocha": "^8.0.0",
    "eslint-plugin-node": "^11.1.0",
>>>>>>> d99640fa
    "eslint-plugin-promise": "^4.2.1",
    "eslint-plugin-standard": "^4.0.1",
    "http-server": "^0.12.3",
    "husky": "^4.2.3",
    "istanbul-instrumenter-loader": "^3.0.1",
    "karma": "^5.0.9",
    "karma-chrome-launcher": "^3.1.0",
    "karma-coverage-istanbul-reporter": "^3.0.2",
    "karma-mocha": "^2.0.1",
    "karma-mocha-reporter": "^2.2.5",
    "karma-sinon-chai": "^2.0.2",
    "karma-sourcemap-loader": "^0.3.7",
    "karma-webpack": "^4.0.2",
    "mocha": "^8.0.1",
    "netlify-cli": "^2.53.0",
    "sauce-connect-launcher": "^1.3.2",
    "selenium-webdriver": "^3.1.0",
    "semver": "^7.3.2",
    "sinon": "^9.0.1",
    "sinon-chai": "^3.5.0",
<<<<<<< HEAD
    "typescript": "^3.9.5",
    "webpack": "^4.43.0",
    "webpack-cli": "^3.1.2",
    "webpack-dev-server": "^3.11.0",
=======
    "typescript": "^4.0.3",
    "webpack": "^4.27.1",
    "webpack-cli": "^4.0.0",
    "webpack-dev-server": "^3.1.4",
>>>>>>> d99640fa
    "webpack-merge": "^5.1.2",
    "webworkify-webpack": "^2.1.5"
  }
}<|MERGE_RESOLUTION|>--- conflicted
+++ resolved
@@ -69,34 +69,20 @@
     "@types/chai": "^4.2.11",
     "@types/chart.js": "^2.9.24",
     "@types/mocha": "^8.0.0",
-<<<<<<< HEAD
     "@types/sinon-chai": "^3.2.4",
-    "@typescript-eslint/eslint-plugin": "^2.34.0",
-    "@typescript-eslint/parser": "^2.34.0",
-=======
-    "@types/sinon-chai": "^3.2.2",
     "@typescript-eslint/eslint-plugin": "^4.4.1",
     "@typescript-eslint/parser": "^4.0.1",
->>>>>>> d99640fa
     "babel-loader": "^8.0.6",
     "babel-plugin-transform-remove-console": "6.9.4",
     "chai": "^4.2.0",
     "chart.js": "^2.9.3",
     "chartjs-plugin-zoom": "^0.7.7",
     "chromedriver": "^86.0.0",
-<<<<<<< HEAD
-    "eslint": "^6.8.0",
-    "eslint-config-standard": "^14.1.1",
-    "eslint-plugin-import": "^2.21.1",
-    "eslint-plugin-mocha": "^6.3.0",
-    "eslint-plugin-node": "^11.0.0",
-=======
     "eslint": "^7.11.0",
     "eslint-config-standard": "^14.1.1",
     "eslint-plugin-import": "^2.22.1",
     "eslint-plugin-mocha": "^8.0.0",
     "eslint-plugin-node": "^11.1.0",
->>>>>>> d99640fa
     "eslint-plugin-promise": "^4.2.1",
     "eslint-plugin-standard": "^4.0.1",
     "http-server": "^0.12.3",
@@ -117,17 +103,10 @@
     "semver": "^7.3.2",
     "sinon": "^9.0.1",
     "sinon-chai": "^3.5.0",
-<<<<<<< HEAD
-    "typescript": "^3.9.5",
+    "typescript": "^4.0.3",
     "webpack": "^4.43.0",
-    "webpack-cli": "^3.1.2",
+    "webpack-cli": "^4.0.0",
     "webpack-dev-server": "^3.11.0",
-=======
-    "typescript": "^4.0.3",
-    "webpack": "^4.27.1",
-    "webpack-cli": "^4.0.0",
-    "webpack-dev-server": "^3.1.4",
->>>>>>> d99640fa
     "webpack-merge": "^5.1.2",
     "webworkify-webpack": "^2.1.5"
   }
