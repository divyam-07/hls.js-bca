const pkgJson = require('./package.json');
const path = require('path');
const webpack = require('webpack');

const BundleAnalyzerPlugin = require('webpack-bundle-analyzer').BundleAnalyzerPlugin;

const clone = (...args) => Object.assign({}, ...args);

/* Allow to customise builds through env-vars */
const env = process.env;

const addSubtitleSupport = !!env.SUBTITLE || !!env.USE_SUBTITLES;
const addAltAudioSupport = !!env.ALT_AUDIO || !!env.USE_ALT_AUDIO;
const addEMESupport = !!env.EME_DRM || !!env.USE_EME_DRM;
const runAnalyzer = !!env.ANALYZE;

const baseConfig = {
  mode: 'development',
  entry: './src/hls.js',
  resolve: {
    // Add `.ts` as a resolvable extension.
    extensions: [".ts", ".js"]
  },
  module: {
    strictExportPresence: true,
    rules: [
<<<<<<< HEAD
      // all files with a `.ts` extension will be handled by `ts-loader`
      { test: /\.ts?$/, loader: "ts-loader" },
      { test: /\.js?$/, loader: "ts-loader" }
=======
      {
        test: /\.js$/,
        exclude: [
          path.resolve(__dirname, 'node_modules')
        ],
        loader: 'babel-loader',
        options: {
          plugins: [
            {
              visitor: {
                CallExpression: function (espath, file) {
                  if (espath.get('callee').matchesPattern('Number.isFinite'))
                    espath.node.callee = file.addImport(path.resolve('src/polyfills/number-isFinite'), 'isFiniteNumber');
                }
              }
            }
          ]
        }
      }
>>>>>>> 8fcd7921
    ]
  }
};

const demoConfig = clone(baseConfig, {
  name: 'demo',
  mode: 'development',
  entry: './demo/main',
  output: {
    filename: 'hls-demo.js',
    chunkFilename: '[name].js',
    sourceMapFilename: 'hls-demo.js.map',
    path: path.resolve(__dirname, 'dist'),
    publicPath: '/dist/',
    library: 'HlsDemo',
    libraryTarget: 'umd',
    libraryExport: 'default',
    globalObject: 'this'  // https://github.com/webpack/webpack/issues/6642#issuecomment-370222543
  },
  optimization: {
    minimize: false
  },
  plugins: [],
  devtool: 'source-map'
});

<<<<<<< HEAD
function getPluginsForConfig(type, minify = false) {
=======

function getPluginsForConfig (type, minify = false) {
>>>>>>> 8fcd7921
  // common plugins.

  const defineConstants = getConstantsForConfig(type);

<<<<<<< HEAD
=======
  console.log(
    `Building <${minify ? 'minified' : 'non-minified / debug'}> distro-type "${type}" with compile-time defined constants:`,
    JSON.stringify(defineConstants, null, 4),
    '\n'
  );

>>>>>>> 8fcd7921
  const plugins = [
    new webpack.BannerPlugin({ entryOnly: true, raw: true, banner: 'typeof window !== "undefined" &&' }), // SSR/Node.js guard
    new webpack.optimize.OccurrenceOrderPlugin(),
    new webpack.DefinePlugin(defineConstants)
  ];

  if (runAnalyzer && !minify) {
    plugins.push(new BundleAnalyzerPlugin({
      analyzerMode: 'static',
      reportFilename: `bundle-analyzer-report.${type}.html`
    }));
  } else {
    // https://github.com/webpack-contrib/webpack-bundle-analyzer/issues/115
    plugins.push(new webpack.optimize.ModuleConcatenationPlugin());
  }

  return plugins;
}

function getConstantsForConfig (type) {
  // By default the "main" dists (hls.js & hls.min.js) are full-featured.
  return {
    __VERSION__: JSON.stringify(pkgJson.version),
    __USE_SUBTITLES__: JSON.stringify(type === 'main' || addSubtitleSupport),
    __USE_ALT_AUDIO__: JSON.stringify(type === 'main' || addAltAudioSupport),
    __USE_EME_DRM__: JSON.stringify(type === 'main' || addEMESupport)
  };
}

function getAliasesForLightDist () {
  let aliases = {};

  if (!addEMESupport) {
    aliases = Object.assign({}, aliases, {
      './controller/eme-controller': './empty.js'
    });
  }

  if (!addSubtitleSupport) {
    aliases = clone(aliases, {
      './utils/cues': './empty.js',
      './controller/timeline-controller': './empty.js',
      './controller/subtitle-track-controller': './empty.js',
      './controller/subtitle-stream-controller': './empty.js'
    });
  }

  if (!addAltAudioSupport) {
    aliases = clone(aliases, {
      './controller/audio-track-controller': './empty.js',
      './controller/audio-stream-controller': './empty.js'
    });
  }

  return aliases;
}

const multiConfig = [
  {
    name: 'debug',
    mode: 'development',
    output: {
      filename: 'hls.js',
      chunkFilename: '[name].js',
      sourceMapFilename: 'hls.js.map',
      path: path.resolve(__dirname, 'dist'),
      publicPath: '/dist/',
      library: 'Hls',
      libraryTarget: 'umd',
      libraryExport: 'default',
      globalObject: 'this'
    },
    plugins: getPluginsForConfig('main'),
    devtool: 'source-map'
  },
  {
    name: 'dist',
    mode: 'production',
    output: {
      filename: 'hls.min.js',
      chunkFilename: '[name].js',
      path: path.resolve(__dirname, 'dist'),
      publicPath: '/dist/',
      library: 'Hls',
      libraryTarget: 'umd',
      libraryExport: 'default',
      globalObject: 'this'
    },
    plugins: getPluginsForConfig('main', true),
    optimization: {
      minimize: true
    },
    devtool: 'source-map'
  },
  {
    name: 'light',
    mode: 'development',
    output: {
      filename: 'hls.light.js',
      chunkFilename: '[name].js',
      sourceMapFilename: 'hls.light.js.map',
      path: path.resolve(__dirname, 'dist'),
      publicPath: '/dist/',
      library: 'Hls',
      libraryTarget: 'umd',
      libraryExport: 'default',
      globalObject: 'this'
    },
    resolve: {
      alias: getAliasesForLightDist()
    },
    plugins: getPluginsForConfig('light'),
    devtool: 'source-map'
  },
  {
    name: 'light-dist',
    mode: 'production',
    output: {
      filename: 'hls.light.min.js',
      chunkFilename: '[name].js',
      path: path.resolve(__dirname, 'dist'),
      publicPath: '/dist/',
      library: 'Hls',
      libraryTarget: 'umd',
      libraryExport: 'default',
      globalObject: 'this'
    },
    resolve: {
      alias: getAliasesForLightDist()
    },
    plugins: getPluginsForConfig('light', true),
    optimization: {
      minimize: true
    },
    devtool: 'source-map'
  }
].map(config => clone(baseConfig, config));

multiConfig.push(demoConfig);

// webpack matches the --env arguments to a string; for example, --env.debug.min translates to { debug: true, min: true }
module.exports = (envArgs) => {

  let configs;

  if (!envArgs) {
    // If no arguments are specified, return every configuration
    configs = multiConfig;
  } else {
    // Find the first enabled config within the arguments array
    const enabledConfigName = Object.keys(envArgs).find(envName => envArgs[envName]);

    // Filter out config with name
    const enabledConfig = multiConfig.find(config => config.name === enabledConfigName);

    if (!enabledConfig) {
      console.error(`Couldn't find a valid config with the name "${enabledConfigName}". Known configs are: ${multiConfig.map(config => config.name).join(', ')}`);
      return;
    }

    configs = [enabledConfig, demoConfig];
  }

  console.log(
    `Building configs: ${configs.map(config => config.name).join(', ')}.\n`
  );

  return configs;
};<|MERGE_RESOLUTION|>--- conflicted
+++ resolved
@@ -24,31 +24,9 @@
   module: {
     strictExportPresence: true,
     rules: [
-<<<<<<< HEAD
       // all files with a `.ts` extension will be handled by `ts-loader`
       { test: /\.ts?$/, loader: "ts-loader" },
       { test: /\.js?$/, loader: "ts-loader" }
-=======
-      {
-        test: /\.js$/,
-        exclude: [
-          path.resolve(__dirname, 'node_modules')
-        ],
-        loader: 'babel-loader',
-        options: {
-          plugins: [
-            {
-              visitor: {
-                CallExpression: function (espath, file) {
-                  if (espath.get('callee').matchesPattern('Number.isFinite'))
-                    espath.node.callee = file.addImport(path.resolve('src/polyfills/number-isFinite'), 'isFiniteNumber');
-                }
-              }
-            }
-          ]
-        }
-      }
->>>>>>> 8fcd7921
     ]
   }
 };
@@ -75,25 +53,11 @@
   devtool: 'source-map'
 });
 
-<<<<<<< HEAD
 function getPluginsForConfig(type, minify = false) {
-=======
-
-function getPluginsForConfig (type, minify = false) {
->>>>>>> 8fcd7921
   // common plugins.
 
   const defineConstants = getConstantsForConfig(type);
 
-<<<<<<< HEAD
-=======
-  console.log(
-    `Building <${minify ? 'minified' : 'non-minified / debug'}> distro-type "${type}" with compile-time defined constants:`,
-    JSON.stringify(defineConstants, null, 4),
-    '\n'
-  );
-
->>>>>>> 8fcd7921
   const plugins = [
     new webpack.BannerPlugin({ entryOnly: true, raw: true, banner: 'typeof window !== "undefined" &&' }), // SSR/Node.js guard
     new webpack.optimize.OccurrenceOrderPlugin(),
